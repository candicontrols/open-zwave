Version 1.5
 - Pull Request #743 - Updated Fibaro Devices from Navstev0 (Justin)
 - Pull Request #740 - Updated Fibaro FGMS-001 ID's from Technosf (Justin)
 - Pull Request #750 - Fix FreeBSD 10.1 and 10.2 Builds from stromnet (Justin)
 - Pull Request #751 - Fibaro FGD212 Australia Codes from daemondazz (Justin)
 - Pull Request #752 - Devolo Home Control Radiator Thermostat from blitzkneisser (Justin)
 - Pull Request #753 - Fix Aeotec Minimote Default Value from nayrnet (Justin)
 - Pull Request #737 - Add Enerwave ZW15S, ZW20R, ZW500D from chadparry (Justin)
 - Pull Request #759 - Qubino Supplied Config Files (Justin)
 - Add Vision ZF5201 Flood Sensor ID's from Emmanuel Pierre (Justin)
 - Issue #741 - Add new ID's for TZ68 Devices from philosifer (Justin)
 - Pull Request #761 - Add support for Fakro ARZ from pepeEL (Justin)
 - Pull Request #762 - Fix issues with Horstmann Thermostat from russdan (Justin)
 - Pull Request #764 - Add Dlink DCH-Z510 Siren from pepeEL (Justin)
 - Pull Request #766 - Add zwave.me ZME_05461 Dual load wall switch from koelie (Justin)
 - Pull Request #767 - Correct update param. from manual for Fibaro FGS221 from pepeEL (Justin)
 - Issue #757 - New ZMNHID1 config file stephaneguillard (Justin)
 - Issue #754 - New Philio PAN08-1 config file from pbda (Justin)
 - Pull Request #768 - Update Fibaro FGS222 from manual from pepeEL (Justin)
 - Pull Request #768 - Small correct Fibaro FGS221 from manual from pepeEL (Justin)
 - Pull Request #773 - Ecolink Door/Window Sensor from nayrnet (Justin)
 - Pull Request #780 - Add D-Link dch-z120 PIR/motion sensor from mattwire (Justin)
 - Pull Request #782 - If we recieve a UPDATE_STATE_NEW_ID_ASSIGNED and the Old and New NodeID's 
   are the same, don't reinitialize the Node from KillerCode (Justin)
 - Issue #774 - Improve support for Aeotec Double Smart switch from dnpwwo (Justin)
 - Issue #796 - Fix NotifyWatchers not releasing Value References from jmattoni (Justin)
 - If UserCode returns a Available Status for a Slot, Don't set Random Values on the ValueID (Justin)
 - Pull Request #779 - Large Config Update from Jeedom project (Justin)
 - Add Additional tests on Config Files for common errors (Justin)
 - Pull Request #810 - Add Enerwave ZWN-BPC configuration from robbiet480 (Justin)
 - Pull Request #809 - Correct spelling: faillure -> failure from Mashi (Justin)
 - Pull Request #805 - New device: Everspring AN181 Miniplug with meter function from FredrikFornstad (Justin)
 - Pull Request #803 - Configs for Remotec ZTS-110 thermostat from  gwmullin (Justin)
 - Pull Request #797 - Leviton VRMX1-1LZ - additional hardware id from shanemadden (Justin)
 - Pull Request #811 - Updated GE GE 12724 3-Way Dimmer Switch, missing config from Halsafar (Justin)
<<<<<<< HEAD
 - Rename zwcfg_*.xml to zwcache_*.xml to reflect its not a config file, but a cache. (Justin)
 - On *nix Platforms - Rename the threads to their functions, so its visible in ps/top etc (Justin)
 - Pull Request #732 - Fix CPPFLAGS being passed to secondary Makefiles from asac (Justin)
 - Pull Request #736 - Update dotNet wrapper with new Functions from bufferUnderrun (Justin)
 - Pull Request #746 - Fix HID exports on Windows from gizmocuz (Justin)
 - Issue #490 - Preliminary support for Barrier CC from Srirams (Justin)
 - Refactor the Alarm CC to properly expose the Alarm Types, Events and
   Params from Version 2 and above devices. See
   https://github.com/OpenZWave/open-zwave/wiki/Alarm-Command-Class for
   details - Addresses Issues #558, #481 #145 and #143 (Justin)
=======
 - Pull Request #869 - New device TZ88E and RaZBerry, missing config from travellingkiwi (Nechry)
 - Pull Request #870 - New device Popp KFOB and PH-PSE02.eu Zipato Indoor Siren, missing config from RaymondNg2 (Nechry)
 - Issue #807 - Update doco to reflect correct values returned from Notifications
 - Pull Request #858 / Issue #847 - Fix for devices sending empty UserCodes from Binli71 (Justin)
 - Issue #843 - Possible fix for setting Clock (Justin)
 - Pull Request #864 - Add 2gig CT50e thermostat with USNAP RTZW-01 module from neudorf (Justin)
 - Pull Request #855 - Update MinOZW: Print the names for nodes and values that have beed detected in the network from alan-martinovic (Justin)
 - Pull Request #842 - add GR-105N from narfight (Justin)
 - Pull Request #838 - Fixed crash on Windows systems. Timestamp (m_stamp)not parsed as pointer (Used in the Control Panel) from gizmocuz (Justin)
 - Pull Request #802 - Debian Package Updates from julienw (Justin)
 - Pull Request #800 - Device Support: Enerwave ZW20RM configuration params from shanemadden (Justin)
 - Pull Request #799 - Device Support: GE 12724 Dimmer configuration params from shanemadden (Justin)
 - Pull Request #798 - Device Support: Nexia DB100Z Z-Wave Doorbell Sensor configuration params from shanemadden (Justin)
 - Pull Request #871 - Fix warning on wcsdup implicit declaration from ffontaine (Justin)
 - Pull Request #874 - Device Support: Domitech Smart LED Light Bulb ZB22UK (Nechry)
 - Pull Request #795 - Add Danfoss RoomSensor and Duwi Static Controller (Nechry)
 - Pull Request #877 - Add support for FGK101 with type 0701 / id 1001 from gizmocuz (Nechry)
 - Pull Request #876 - fixed Botton typo in DoorLockLogging CC from hcooper (Justin)
 - Pull Request #873 - Fix libopenzwave.pc when using custom values from ffontaine (Justin)
 - Pull Request #861 - Add support for building with BitBake Environment from binli71 (Justin)
 - Pull Request #879 - Fixed setting Thermostat Clock from gizmocuz (Justin)
 - Pull Request #888 - Added Fibaro FGMS001 2016 USA version from Clancey (Nechry)
 - Issue #895 - There are now 2 danfoss room sensor definitions with type="0003" id="8010" (Nechry)
 - Pull Request #901 - Jeedom Config Updates (Justin)
 - Pull Request #899 - Ensure correct git repository path from ffontaine  (Justin)
 - Pull Request #904 - add vision zp3111 multisensor from N5QM (Nechry)
 - Add Wall Dimmer Set for Busch-Jaeger DURO 2000 (Nechry)
 - Issue #900 - update ZME_WCD2 config file from gomba777 (Justin)
 - Issue #907 - Undocumented Vision ZD2102-5 Alarm Report response mark open contact as closed from NotTheEvilOne (Nechry)
 - Add Qubino ZMNHZDx Weather Station Z-Wave+ (Nechry)
 - Add Fibaro FGFS101 Zwave+ Flood Sensor (Nechry)
 - Add Zipato PH-PSG01 Smoke Sensor (Nechry)
 - Pull Request #909 - Add devices Leviton DZPD3-1LW and DZPA1-1LW from benweb (Nechry)
 - Pull Request #910 - Add device Assa Abloy Yale Key Free Push Button Deadbolt from benweb (Nechry)
 - Pull Request #913 - Add device Stelpro Electronic Thermostat STZW402+ from benweb (Nechry)
 - Pull Request #911 - Added Ecolink door/window sensor and fixed Ecolink PIR Motion sensor from gdombiak (Nechry)
 - Add Electronic Solutions Inc DBMZ Motor Control (Nechry)
 - Add Remotec ZRC-90 (Nechry)
 - Pull Request #914 - Update tz66d.xml from saintman23 (Nechry)
 - Pull Request #915 - Update manufacturer_specific.xml saintman23 (Nechry)
>>>>>>> ae16a1b7

Version 1.4
 - Released 10th Jan, 2016

Version 1.3
 - Added support for Merten Plug-in Roller Shutter Module (Marco)
 - Fixed Issue 383 - Update Remotec ZXT-120 Config file thanks to yy.bendavid & gizmocuz (Alex)
 - Fixed Issue 392 - Add Qubino ZMNHJA2 Config file thanks to nicoserveur (Alex)
 - Fixed Issue 394 - Add 2GIG CT100 USA version device thanks to mldkfa (Alex)
 - Fixed Issue 387 - Add Zipato RFID Config file thanks to jeanfrancois.auger (Alex)
 - Fixed Issue 391 - Update zwave.key keyfob config thanks to gizmocuz (Alex)
 - Fixed Issue 397 - Update remotec ZXT-120 config thanks to gizmocuz (Alex)
 - Fixed Issue 396 - Add Z-Wave.me RaZberry thanks to steph10200 (Alex)
 - Fixed Issue 398 - Add Z-Wave.me USB Stick thanks to ugo.viti (Alex)
 - Fixed Issue 389 - Add Evolve LRM-AS/LSM-15 Config file thanks to Gwmullin (Alex)
 - Fixed Issue 386 - Add Duwi and Z-Wave.Me Config files thanks to pim.vanderhaven (Alex)
 - Fixed Issue 401 - Add Toon/Quby devices (Alex)
 - Added new manufacturers and new devices (Alex)
 - Add Wenzhou TSP01 Config file thanks to Jan (Alex)
 - Standardize some of the Logging Messages so its easier to parse (Justin)
 - Implemented Issue 325 - Add a GetChangeVerfied method to the Manager and Value classes to
   determine if a Value is checked upon refresh from a device (Justin)
 - Fixed issue 350 - FreeBSD Makefile updates and a few patches (Justin)
 - Fixed issue 395 - Clear the ListItems Vector before populating with new
   values (Justin)
 - Fixed issue 402 - Clean vers.cpp when we issue a make clean (Justin)
 - Fixed issue 405 - Add new ID's for Fibaro FGD211 and FGS221 (Justin)
 - Fixed issue 406 - Add Remotec ZFM-80 (Justin)
 - Fixed issue 410 - Add Vision ZP3102 (Justin)
 - Fixed issue 412 - Updated Zipato RGB Bulb Config (Justin)
 - Fixed Issue 343 - Add Exceptions instead of Exit for some fatal errors 
   Also, add Exceptions if any of the GetValue or SetValue calls in the
   Manager class are passed invalid ValueID's (Justin)
 - Fixed duplicate Vision devices and added a missing id for ZP3102 (Alex)
 - Fixed Issue 417 - Add Z-Wave.Me ZME_UZB1 USB Stick thanks to Ugo (Alex)
 - Add new Aeon Repeater device (Alex)
 - Fixed a crash in the LogFile Class when the destructor was called
   (Justin)
 - Fix Issue 426 - Upon restarts of OZW, we restarted the entire discovery
   process again (Justin)
 - Fix a off by 1 issue with the Security CC that was causing the
   Assoication Set Failures on Secured Devices. (Justin)
 - Added Aeon Labs Smart Energy Switch V2 that supports the Security CC but
   doesn't support the Basic CC - Related to issue 427 (Justin)
 - Fixed issue 420 - Dotnet Patch from scopollif. (Justin)
 - Fixed issue 415 - add 2Gig CT101 Thermostat (Justin)
 - Started Implementing the Central Scene CC - With a good start by
   tmartinez69009 - We still need to figure out the Capabilities decode -
   Issue 367 (Justin)
 - Fixed issue 425 - Bail out of Decrypting Packets if they are too short
   (Justin)
 - Fixed Fibaro FGD211 device config, removed automatic association for group 1&2 (Alex) 
 - Updated Z-Wave.Me device list thanks to Willem (Alex)
 - Fixed Issue 431 - Update Fibaro fgrgbwm441 config thanks to Piotr (Alex)
 - Fixed Issue 433 - Update Fibaro fgwpe config thanks to Piotr (Alex)
 - Fixed Issue 439 - Update Fibaro FGMS001 config thanks to Jug (Alex)
 - Fixed Issue 434 - Update Fibaro fgbs001 config thanks to Piotr (Alex)
 - Fixed Issue 436 - Update Fibaro fgd211 config thanks to Piotr (Alex)
 - Fixed Issue 437 - Update Qubino ZMNHDA2 config thanks to Piotr (Alex)
 - Added Aeon Siren Gen5 device thanks to Alle (Alex) 
 - Added GE 12724 3-Way Dimmer Switch device thanks to Dax (Alex)
 - Added additional Fibaro FGBS001 device id thanks to Stef (Alex)
 - Added ConnectHome CH-201 device thanks to Tehnoinstyle (Alex)
 - Detect if the Controller Supports SUC - If not, Dont try to become a SUC
   when starting up (Justin)
 - Add Sigma Designs UZB Z-Wave USB Adapter (Justin)
 - Make sure LogLevels parsed are within range (Justin)
 - Fix IntervalBetweenPolls always being false regardless of Options.xml
   setting. (Justin)
 - Make sure we refresh all UserCodes upto the first available slot unless
   RefreshAllUserCodes is true in Options.xml (Justin)
 - Added Qubino ZMNHIA2 device thanks to Paul (Alex)
 - Fixed Issue 444 - Added Aeon Aeon Labs Micro Smart Energy Dimmer thanks
   to yy (Alex)
 - Fixed Issue 430 - Spelling Mistake (Justin)
 - Add Support for CommandClasses that are marked as Controlling (versus
   Controlled) to be able to still query the Device for Data. This is needed
   for the CentralScene CC which is implemented as Controlling on most
   devices (Justin)
 - CentralScene CC should be able to query for number of Scene's supported.
   Needs further testing with other devices (only BeNext at the moment is
   tested) (Justin)
 - When refreshing the ConfigParams on a device, place the messages in the
   MsgQueue_Query queue rather tha the MsgQueue_Send queue. This should help
   the "responsiveness" of OZW during startup if a user sends a message and
   there is a big backlog in the Send Queue (Justin)
 - Fixed issue 452 - Fix the ValueID for Door_Lock index to report correct
   status. (Justin)
 - Fixed issue 448 - Dont request Basic Get if we have a mapped Class during
   startup (Justin)
 - Added Everspring HAN02 device thanks to lookwhatthecat (Alex)
 - Fixed issue 453 - Don't crash if we skip notifications due to invalid
   ValueID's (Justin)
 - Fixed issue 456 - Added NorthQ NQ-9021 device thanks to manu (Alex)
 - Fixed issue 455 - Fixed Fibaro FGD211 device config thanks to Wouter (Alex)
 - Fixed Popp 123580 Plug-in Dimmer device config thanks to Tom (Alex)
 - Fixed issue 457 - Added zwave.me KFOB-S device thanks to Tony (Alex)
 - Updated BeNext TagReader device config thanks to Rob (Alex)
 - Added Philio PST02-1B device thanks to Thaui (Alex)
 - Updated BeNext TagReader device config (Alex)
 - Fixed issue 449 - Update Wenzhou TZ67 device config thanks to bas (Alex)
 - Fixed issue 367 - Implement CentralScene with lots of testing by
   TMartinez (Justin)
 - Update our Mutex's to use Scoped Locks instead. This saves us from having
   to track Lock/Unlocks. Implemented for the m_nodeMutex in the
   DriverClass. We should also port the Polling and Send Mutex's as well.
   This fixes issue 451 (Justin)
 - Fixed issue 459 - Alarm Class Version 2 (Justin)
 - Fix DoorLockLogging Class not saving the Max Number of records (Justin)
 - Fixed issue 470 - Qubino ZMNHDA2 device update thanks to kvervloesem (Alex)
 - Fixed Issue 462 - Fix Builds on FreeBSD - From Stromnet (Justin)
 - Added Vision Z-Wave USB Stick device thanks to GizMoCuz (Alex)
 - Fixed issue 469 - Added Fibaro Smoke Detector FGSD-002 thanks to tmartine (Alex)
 - Fix LogImpl crash if no filename was configured (pull req 488) (Stromnet)
 - Update Fibaro Smoke Sensor device, interview process wouldn't complete (Alex)
 - Fixed issue 464 - Added/Updated Polycontrol keypad/doorlock devices thanks to santal (Alex)
 - Fixed issue 495 - Added Fibaro FGD211 device thanks to nechry (Alex)
 - Fixed issue 496 - Added Aeon-Labs Z-Stick Gen5 thanks to nechry (Alex)
 - Don't kill Notifications for ValueAdded and ValueRemoved as they might
   not exist right then (Justin)
 - Pull Request #516 - Add Philio PST02-1C thanks to Ugoviti (Justin)
 - Pull Request #517 - Add Aeon Labs Gen5 thanks to Ugoviti (Justin)
 - Pull Request #515 - Add Widom USB104 Universal Relay Switch thanks to Ugoviti (Justin)
 - Pull Request #508 - Update Fibaro FGFS101 Association Groups thanks to Nechry (Justin)
 - Pull Request #504 - CRC16Encap CC Support from xs4 (Justin)
 - Pull Request #522 - Dragon Tech In wall dimmer from Stevejbauer (Justin)
 - Fix Issue #523 - Add Wenzhou Door/Window Sensor from whiteduck22 (Justin)
 - Pull Request #534 - Add Aeon Labs Recessed Door Sensor Gen5 from xxv (Justin)
 - Pull Request #532 - Fix Aeon Labs DoorWindow Sensor Config from Nechry (Justin)
 - Pull Request #529 - Updated Config for the Zipato MiniKeyPad from Nechry (Justin)
 - Pull Request #528 and #527 - Add Aeon Labs Key Fob Gen5 Config from Nechry (Justin)
 - Add new ID's for BeNext Energy Switch from Rob (Justin)
 - Depreciate the ControllerCommand method in the Manager class and replace with direct 
   function calls (Justin)
 - Pull Request #538 and #541 - Add SwiidInter to manufacturer_specific from Nechry (Justin)
 - Pull Request #545 - Add Philio PST02-A 4 in 1 MultiSensor from Nechry (Justin)
 - Pull Request #565 - Add MultiInstanceAssociation CommandClass from xs4 (Justin)
 - Pull Request #546 - Update Philio PST02-A Config from Nechry (Justin)
 - Pull Request #547 & #549 - New Config File for Philio PST02-B from Nechry (Justin)
 - Pull Request #548 - Update Config file for Philio PST02-C from Nechry (Justin)
 - Pull Request #550 - Config File for Vision zd2102 from Ugoviti (Justin)
 - Fix a crash when dumping the Queue to the Log, reported by Gizmocuz (Justin)
 - Pull Request #555 - Update the dotNet wrapper and OZWForm to use the new
   Manager Methods that replace the BeginControllerCommand Method. From
   JKlessens (Justin) 
 - Pull Request #564 - Add Cooper Configs from Stevejbauer (Justin)
 - Pull Request #561 - Add Version String Method from Ikkemaniac (Justin)
 - Pull Request #562 - Fix Windows Build Event with wrong directory from douglasbeck (Justin)
 - Pull Request #567 and Issue 566 - Add Fibaro FGS221 from Nechry and
   DanielLast (Justin)
 - Pull Request #574 - Add Fibaro FGS212 Config from Nechry (Justin)
 - Pull Request #576 - Fix up Qubino ZMNHBA2 Help from DavZero (Justin)
 - Pull Request #578 - Add NodOn SmartPlug, Swiid SwiidPlug and update
   ZME_064435 Config fron Nechry (Justin)
 - Pull Request #580 - Add zwave.me Razberry ZWave+ adapter from Nechry
   (Justin)
 - Pull Request #581 - Update Zipato Minikeypad from Nechry (Justin)
 - Fixed issue #352 - Security Rewrite (Justin)
 - Fixed issue #467 - Fixed Aeon Labs Multisensor Gen5 (Justin)
 - Fixed issue #471 - Fixed Vision ZD2102 (Justin)
 - Fixed issue #472 - Fixed Aeon Labs Siren Gen5 (Justin)
 - Fixed issue #473 - Fixed Philio PST02-1C Slim Multisensor (Justin)
 - Fixed issue #540 - Depreciate the BeginControllerCommand Method for
   dedicated methods in the Manager Class - Applications should update their
   code to use the new API instead. (Justin)
 - Pull Request #587 - Add Zwave.me ZME_WALLC-S Secure Wall Controller from
   xs4 (Justin)
 - Fixed issue #586 - Compile Error on newer GCC's (Justin)
 - Fixed issue #568 - Compile Error on new OSX (Justin)
 - Update the device_classes.xml with the latest known mappings (Justin)
 - Enable NWI when adding nodes if HighPower is also enabled (Justin)
 - Pull Request #596 - Aeotec Z-Stick Gen5 and GE 12722 on/Off Relay from
   SpudGunMan (Justin)
 - Pull Request #595 - Aeotec Smart Switch Gen5 Config Updates from Gert
   Boer and Nechry (Justin)
 - Pull Request #594 - Aeotec Minimote Config Updates from Nechry (Justin)
 - Update Aeon Labs to Aeotec as thats their Retail name (Justin)
 - Pull Request #598 - Update Config Files for Fibaro FGS212 and FGS222 from
   Nechry (Justin)
 - If we recieve a cleartext message for a Secured CommandClass, drop the
   message (Configurable - Set EnforceSecureReception to false in
   options.xml) (Justin)
 - Add Aeotec LED Bulb, MultiSensor 6 and SmartSwitch 6 Configs (Justin)
 - Add Aeotec DSC24 identification and Everspring AD147 identification + config
 - Add Schlage BE469NXCEN TouchScreen DeadBolt from Rushidesai (Justin)
 - Pull Request #622 - Aeotec Micro Smart Energy Switch from Ugoviti (Justin)
 - Issue #628 - Update Everspring SP814 Config file from iarmstrong (Justin)
 - Issue #621 - Add Apache License for the cpp/build/sh2ju.sh script from Alteholz (Justin)
 - Issue #585 - Possible fix for Node 0/255 when adding new nodes. (Justin)
 - Issue #626 & #381 - Fix Segfault when trying to get a Empty/unpopulated
   ValueList (when we get a ValueAdded Notificiation)
 - Issue #637 - Change Color Channels ValueID from Config to System Genre (Justin)
 - Issue #635 and #636 - Add widom energy driven switch from RobyBob64 (Justin)
 - Issue #632 - Add Horstmann SES 301 Temp Sensor from ado464 (Justin)
 - Pull Request #639 - Update ZME_06433 with bugfixes and new options from
   cyr123 (Justin)
 - Pull Request #640 - Add FGD212 Dimmer 2 Config from xs4 (Justin)
 - Pull Request #641 - Update ZMNHBA2 Config from xs4 (Justin)
 - Add Aeotec Smart Dimmer 6 Config (Justin)
 - Pull Request #649 - Add Everspring st812-Flood Detector from Warp95 (Justin)
 - Pull Request #648 -  Added configuration file for Merten 50x5xx Roller Shutter Module from Sascha (Justin)
 - Pull Request #641 - A Large set of Config File updates from the Jeedom team (Justin)
 - Issue #656 - Update ZME064435 and ZME05470 with Scene Activation Command
   Class from CompaTech (Justin)
 - Pull Request #655 - Update BeNext Devices from ewgast (Justin)
 - Issue #658 - Reset a Message SendAttempts value when moving to the
   Wakeup Queue, otherwise it gets dropped when we attempt to send it when
   the device wakes up as it exceeds the retry count. (Justin)
 - Issue #416 and Pull Request #506 - ValueShort and ValueSchedule were
   using wrong Value Storage enums. Enhance Value::VerifyRefreshedValue to
   handle almsot all types (Except Schedule) (Justin)
 - Issue #501 - Fix ThermostatFanMode when checking for Valid Modes (Justin)
 - Pull Request #659 - Added configuration file for D-Link Corp and DCH-Z110 Door/Window 3in1 sensor
   from psixilambda (Justin)
 - Issue #446 - Fix Visual Studio 2015 breakage. (Justin)
 - Pull Request #664 - Add ZMHAD1 Qubino support from Wackoracoon (Justin)
 - Pull Request #665 - Add ZMNHBD2 Flush 2 Relay from emdioh (Justin)
 - Pull Request #668 - Add some new variables to pkg-config from Ekarak (Justin)
 - Add a ozw_config file as a replacement for pkg-config and update pkgconfig install dirs (Justin)
 - Pull Request #670 - Typo: Changes "Temerature" to "Temperature" from cslarsen (Justin)
 - Added Aeotec DoorBell and Dry Contact Sensor (Justin)
 - Issue #672 - Infinate Loop when refreshing ZWPlus Command Class (Justin)
 - Issue #674 - Fix crash on Central Scene Message (Justin)
 - Issue #671 - Updated Zwave.me ZME_WALLC-S Config file from rgroothuis (Justin)
 - Pull Request #676 - Fix Windows Build Version and a few enhancements to
   the dotNet wrapper from bufferUnderrun (Justin)
 - OOhhhh. Pretty Colors (Justin)
 - Pull Request #677 - Update for Linear Dimmers PD300Z-2 and WD500Z-1 from vexofp (Justin)
 - Added Aeotec DoorBell and Dry Contact Sensors config files (Justin) 
 - Issue #679 - Add Thermofloor TF 016 Terhmostat from Cog (Justin)
 - Pull Request #686 - Add Australian Z-Stick Gen5 from phil-nelson (Justin)
 - Pull Request #693 - Notification::GetAsString needs to be Const from Ekarak (Justin)
 - Merge a few fixes from Gizmocuz for VisualStudio Warnings (Justin)
 - Update of Deb files from Lucas Nussbaum (Justin)
 - Pull Request #700 - Updated Linear switch configs and added Enerwave ZWN-SC7 config from Vexofp (Justin)
 - Pull Request #696 - Config for HomeSeer HSM200, add config parameters for schlage touchscreen deadbolts from gwmullin (Justin)
 - Issue #698 - Add config file for Vision CP3102 from Erik-NA (Justin)
 - Issue #692 - Add Wenzhou TZ68 config file from gsolem (Justin)
 - DotNet Wrapper fix for GetAllScenese from Bas Prins (Justin)
 - Issue #688 - Qubino ZMNHDD1 Z-Wave Plus flush dimmer from bbqkees (Justin)
 - Issue #701 - FreeBSD Fixes from stromnet (Justin)
 - Issue #703 - Updated Config file for Benext DoorSensor from gizmocus (Justin)
 - Issue #702 - Config file for Qubino ZMNHND1 Flush Relay from hanscbecker (Justin)
 - Pull Request #705 - config files for fortrezz MIMOlite from gwmullin (Justin)
 - Pull Request #706 - config files for Qubino ZMNHCDx from guillaumezin (Justin)
 - Pull Request #711 - config files for POPP Wall Plug Switch Schuko from hellqvist (Justin)
 - Add additional codes for Fibaro FGRM222 Roller Shutter from proohu01 (Justin)
 - Add ZME_064381 IP44 Plug-in Switch config from Geoff Coupe (Justin)
 - Pull Request #712 - New Manager::GetValueListValues function to get the indexes of a List  from out4b (Justin)
 - Pull Request #710 - Added config files for Eurotronic Comet thermostatic radiator valve (Justin)
 - Issue #714 - Z-Wave.Me ZME_KFOB-C 4 Button Key Fob config files from pbda (Justin)
 - Issue #715 - Add Sensative Strips-MAZW config file from michapr (Justin)
 - Issue #716 - Aeotec MultiSensor 6 config updates from michapr (Justin)
 - Pull Request #720 - Added support for Merten Plug-in Roller Shutter Module from Marco (Justin)
 - Pull Request #721 - Create POP009303.xml from armaesiea (Justin)
 - Pull Request #724 - Update config/fibaro/fgd212.xml from MHediund (Justin)
 - Pull Request #727 - Update DotNet Wrapper from bufferUnderrun (Justin)
 - Pull Request #728 - Fix FreeBSD compile from durin42 (Justin)
 - Store Manufacturer ID, Type and Product ID as shorts instead of strings. (Justin)
 - Change QueryStage_Probe1 to QueryStage_CacheLoad to reflect this is where we start when loading a device from Cache (Justin)
 - Issue #729 - Add Qubino Flush Dimmer ZMNHJD1 from Stephane guillard (Justin)


Version 1.2 
 - Released on 15/10/14

Version 1.1
 - Fixed Command Class Recieved Message Counter when we are handling a
   MultiInstanceMessageEncap Message (Justin)
 - Fixed Issue 310 - Unbalanced Lock/Release in Manager::IsNodeFailed and
   Manager::GetNodeQueryStage (Justin)
 - For Sleeping Devices - Do Not automatically add WakeUp Class to these
   devices if they advertise themselves as FrequentListening. This matches
   the Logic in the QueryStage functions where we skip querying the Device
   for Wakeup Configuration if its set as FLiRS. Needs some testing (Justin)
 - Options.xml file can now live in both the System Config Path
   (/etc/openzwave for example) or the Local Application Path. Local
   Options.xml will override any System Options.xml (Justin)
 - Updated the Include Paths so we only have to specify the top level src
   directory for GCC, and the rest of the headers are specified as subdirs.
   Based on work started by Svente Karisson (Justin)
 - A few fixes for Windows Calls and various casts required to eliminate
   warnings (Svente Karisson)
 - Add a Error String if we fail to parse our Options.xml files (Justin)
 - Added a Complete Door Lock Command Class (Justin)
 - Change the Logic in the UserCode Command Class to only retrive UserCodes
   upto the first available slot (Justin)
 - Add a ValueButton to the UserCode class to refresh all UserCodes (Justin)
 - Fixed Issue 301 - Updated Aeon Recessed Door Sensor (Justin)
 - Fixed Issue 302 - New ID for Aeon Labs Door/Window Sensor (Justin)
 - Fixed Issue 306 & 304 - Updated Fibaro FGMS Config File (Justin)
 - Fixed Issue 308 - Add Zenzhou TZ65D Dual Wall Dimmer (Justin)
 - Fixed Issue 309 - Add Config File for ZWave.Me Flush Mountable Switch (Justin)
 - Fixed Issue 311 - Add Vision Siren (Justin)
 - Fixed Issue 314 - Updated Fibaro RGBW Config File (Justin)
 - Fixed Issue 318 - Updated Fibaro Wall Plug Config File (Justin)
 - Fixed Issue 321 - Updated Fibaro FGRM222 Config File (Justin)
 - Fixed Issue 324 - New Config file for Aeon Labs MiniMote (Justin)
 - Added ZWave.Me iTemp Config file thanks to Willem Burgers (Justin)
 - Added new id for Aeon Labs Micro Smart Engergy Illuminator G2 thanks to
   jmeyer (Justin)
 - Fixed Issue 329 - Update Fibaro FGD211 Config File (Alex)
 - Fixed Issue 330 - Update Fibaro FGS211 Config File (Alex)
 - Fixed Issue 331 - Update Fibaro RGBWM441 Config File (Alex)
 - Add new id for GE Duplex Receptacle (Alex) 
 - Add 18 new ids for Vision devices (Alex)
 - Add Device Qees RETO Plug-in Switch Plus Config File (Alex)
 - Implement DoorLockLogging Command Class (Justin)
 - Implement Security Command Class (Justin)
 - Add a additional ID for Vision ZM1701 Deadbolt without Handle (Justin)
 - Add a ID and Config file for Assa Abloy Real Living Cap-Touch Deadbolt
   (Justin)
 - Implement the TimeParameters Command Class (Justin)
 - Fix up AssumeAwake Option for the Wakeup Class (Justin)
 - Update BeNext Tag Reader Config File (Alex)
 - Fixed Issue 335 - Update zwave.me KeyFob Config File (Alex)
 - Fixed Issue 336 - Update Aeon Labs DoorSensor Config File (Alex)
 - Fixed Issue 337 - Update Aeon Labs Multi Sensor Config File (Alex)
 - Fixed Issue 338 - Update Aeon Labs Multi Sensor Config File (Alex)
 - Fixed Issue 339 - Update Fibaro Door Opening Sensor Config File (Alex)
 - Fixed Issue 340 - Add Remotec ZRC-100 Remote Control (Alex)
 - Fixed Issue 301 - Add Philio PAN04-1 Relay Insert (Alex)
 - Fixed Issue 341 - Corrected directory/filename errors in manufacturer xml (Alex)
 - Fixed Issue 342 - Added 4 Qubino devices thanks to jeanfrancois (Alex) 
 - Fixed Issue 345 - Added new ids for Fibaro FGK101 and FGBS001 (Alex)
 - Fixed Issue 351 - Added new ids for Vision VS6301 and updated Product Name (Justin)
 - Fixed Issue 348 - Typo in Config Index Number for zwave.me ZME_06436 (Justin)
 - Fix Several Warnings/Initilizers etc (Justin)
 - Fixed Issue 357 - Fixed Qubino manufacturer id from 345 (dec) to 159 (hex) (Alex)
 - Fixed Issue 356 - New ID for Fibaro FGMS001 (Alex) 
 - Do Not Open and Close the Log file on each message. Close it during the
   Destructor (Justin)
 - Race Condition in the RemoveDriver call and Notifications. Add a new
   Notification about the Driver being removed, and by default turn off
   NodeRemoved/ValueRemoved Notifications from being sent if the Driver is
   being unloaded. WARNING: If you call any manager functions that require
   the Driver after recieving this message, there is a high probability your
   application will crash with a SegV (Justin)
 - Fixed Issue 361 - Update Qubino ZMNHDA2 Config File, proper endpoint mapping (Alex)
 - Fixed Issue 359 - Update Qubino ZMNHBA2 Config File, fixed invalid group 4 (Alex)
 - Fixed Issue 360 - Add Config File for Popp 123658 (Alex)
 - Fixed Issue 364 - Update Schlagelink iTemp Config File, removed invalid char (Alex)
 - Fixed Issue 365 - Add Config File for Popp 123601 Plug-in Switch thanks to tony.b.hansson (Alex)
 - Fixed Issue 366 - Add Config File for Popp 123580 Plug-in Dimmer thanks to tony.b.hansson (Alex)
 - Fixed Issue 363 - Added new id for Schlagelink iTemp thanks to steph10200 (Alex)
 - Fixed Issue 370 - Fixed Config File for zwave.me 06433 thanks to geilername (Alex)
 - Fixed Issue 368 - Bounds Checking on our String Arrays (Justin)
 - Fixed Issue 362 - Fix Mapping between ValueGenre Names and Enum's. This
   might require you to delete your zwcfg_*.xml file if you encounter
   problems (Justin)
 - Fixed Issue 371 - Double ReleaseNodes on Invalid Node in GetNodeStatistics (Justin)
 - Fixed Issue 372 - Mutex Unlocking in the Driver::isPolled method (Justin)
 - Remove tinyxml.h include from our headers so we don't have to distribute
   the TinyXML header files (Justin)
 - Remove the hidapi.h include from our headers so we don't have to
   distribute the hidapi header files (Justin)
 - Fixed Issue 375 - Add Ecolink Garage Door Sensor - (Justin)<|MERGE_RESOLUTION|>--- conflicted
+++ resolved
@@ -33,18 +33,6 @@
  - Pull Request #803 - Configs for Remotec ZTS-110 thermostat from  gwmullin (Justin)
  - Pull Request #797 - Leviton VRMX1-1LZ - additional hardware id from shanemadden (Justin)
  - Pull Request #811 - Updated GE GE 12724 3-Way Dimmer Switch, missing config from Halsafar (Justin)
-<<<<<<< HEAD
- - Rename zwcfg_*.xml to zwcache_*.xml to reflect its not a config file, but a cache. (Justin)
- - On *nix Platforms - Rename the threads to their functions, so its visible in ps/top etc (Justin)
- - Pull Request #732 - Fix CPPFLAGS being passed to secondary Makefiles from asac (Justin)
- - Pull Request #736 - Update dotNet wrapper with new Functions from bufferUnderrun (Justin)
- - Pull Request #746 - Fix HID exports on Windows from gizmocuz (Justin)
- - Issue #490 - Preliminary support for Barrier CC from Srirams (Justin)
- - Refactor the Alarm CC to properly expose the Alarm Types, Events and
-   Params from Version 2 and above devices. See
-   https://github.com/OpenZWave/open-zwave/wiki/Alarm-Command-Class for
-   details - Addresses Issues #558, #481 #145 and #143 (Justin)
-=======
  - Pull Request #869 - New device TZ88E and RaZBerry, missing config from travellingkiwi (Nechry)
  - Pull Request #870 - New device Popp KFOB and PH-PSE02.eu Zipato Indoor Siren, missing config from RaymondNg2 (Nechry)
  - Issue #807 - Update doco to reflect correct values returned from Notifications
@@ -85,7 +73,18 @@
  - Add Remotec ZRC-90 (Nechry)
  - Pull Request #914 - Update tz66d.xml from saintman23 (Nechry)
  - Pull Request #915 - Update manufacturer_specific.xml saintman23 (Nechry)
->>>>>>> ae16a1b7
+
+Dev Branch:
+ - Rename zwcfg_*.xml to zwcache_*.xml to reflect its not a config file, but a cache. (Justin)
+ - On *nix Platforms - Rename the threads to their functions, so its visible in ps/top etc (Justin)
+ - Pull Request #732 - Fix CPPFLAGS being passed to secondary Makefiles from asac (Justin)
+ - Pull Request #736 - Update dotNet wrapper with new Functions from bufferUnderrun (Justin)
+ - Pull Request #746 - Fix HID exports on Windows from gizmocuz (Justin)
+ - Issue #490 - Preliminary support for Barrier CC from Srirams (Justin)
+ - Refactor the Alarm CC to properly expose the Alarm Types, Events and
+   Params from Version 2 and above devices. See
+   https://github.com/OpenZWave/open-zwave/wiki/Alarm-Command-Class for
+   details - Addresses Issues #558, #481 #145 and #143 (Justin)
 
 Version 1.4
  - Released 10th Jan, 2016
