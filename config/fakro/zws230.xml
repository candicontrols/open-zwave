--- conflicted
+++ resolved
@@ -1,11 +1,7 @@
 <?xml version="1.0" encoding="utf-8"?>
 <!-- Fakro ZWS230 Chain actuator 230VAC -->
-<<<<<<< HEAD
-<Product xmlns='https://github.com/OpenZWave/open-zwave' Revision="1">
+<Product xmlns='https://github.com/OpenZWave/open-zwave' Revision="2">
   <!-- Configuration -->  
-=======
-<Product xmlns='http://code.google.com/p/open-zwave/'>
-  <!-- Configuration -->
   <!--
   <CommandClass id="112">
     <Value type="list" genre="config" instance="1" index="7" label="Speed motor I" min="1" max="4" value="2" size="1">
@@ -15,7 +11,6 @@
       <Item label="3" value="3" />
       <Item label="4" value="4" />
     </Value>
->>>>>>> ae16a1b7
 
     <Value type="list" genre="config" instance="1" index="8" label="Speed motor II (ZRD)" min="1" max="4" value="2" size="1">
       <Help></Help>
