<?xml version="1.0" encoding="utf-8"?>
<ManufacturerSpecificData xmlns='http://code.google.com/p/open-zwave/'>
	<Manufacturer id="0040" name="2B Electronics">
	</Manufacturer>
	<Manufacturer id="0098" name="2GIG Technologies">
		<Product type="1e12" id="015c" name="CT30 Thermostat" config="2gig/ct30.xml"/>
		<Product type="1e12" id="015e" name="CT30 Thermostat" config="2gig/ct30.xml"/>
		<Product type="6401" id="0105" name="CT100 Thermostat" config="2gig/ct100.xml"/>
		<Product type="6401" id="0107" name="CT100 Thermostat USA" config="2gig/ct100.xml"/>
		<Product type="6501" id="000c" name="CT101 Thermostat (Iris)" config="2gig/ct101.xml"/>
	</Manufacturer>
	<Manufacturer id="002a" name="3e Technologies">
	</Manufacturer>
	<Manufacturer id="0022" name="A-1 Components">
	</Manufacturer>
	<Manufacturer id="0001" name="ACT">
		<Product type="4349" id="3130" name="ZCS101 Serial Interface"/>
		<Product type="4952" id="3030" name="ZIR000 PIR Motion Sensor" config="act/zir010.xml"/>
		<Product type="4952" id="3330" name="ZIR010 PIR Motion Sensor" config="act/zir010.xml"/>
		<Product type="4952" id="3130" name="ZIR010 PIR Motion Sensor" config="act/zir010.xml"/>
		<Product type="4450" id="3030" name="ZDP100 Plugin Lamp Module"/>
		<Product type="4457" id="3033" name="ZDW103 Wall Dimmer Module" config="act/zdw103.xml"/>
		<Product type="4457" id="3330" name="ZDW230 Wall Dimmer Module"/>
		<Product type="4457" id="3332" name="ZDW232 Wall Dimmer Module" config="act/zdw232.xml"/>
		<Product type="444d" id="3330" name="ZDM230 Wall Dimmer Module" config="act/zdm230.xml"/>
		<Product type="5250" id="3030" name="ZRP100 Plugin Appliance Module"/>
		<Product type="5250" id="3130" name="ZRP110 Exterior Appliance Module" config="act/zrp110.xml"/>
		<Product type="5257" id="3330" name="ZRW230 Wall Appliance Module"/>
		<Product type="5246" id="3133" name="LFM-20 Relay Fixture Module" config="act/lfm20.xml"/>
		<Product type="5257" id="3033" name="ZRW103 Wall Switch Module" config="act/zrw103.xml"/>
		<Product type="524d" id="3330" name="ZRM230 Wall Appliance Module"/>
		<Product type="5457" id="3330" name="ZTW230 Wall Transmitter Module"/>
		<Product type="544d" id="3330" name="ZTM230 Wall Transmitter Module"/>
	</Manufacturer>
	<Manufacturer id="0086" name="Aeotec">
		<Product type="0000" id="0000" name="Z-Wave Extender"/>
		<Product type="0001" id="0001" name="Z-Stick"/>
		<Product type="0001" id="0002" name="Z-Stick S2"/>
		<Product type="0001" id="0003" name="Minimote" config="aeotec/minimote.xml"/>
		<Product type="0001" id="0007" name="Z-Stick S2 Lite"/>
		<Product type="0001" id="0016" name="Key Fob" config="aeotec/keyfob.xml"/>
		<Product type="0001" id="0058" name="ZW088 Key Fob Gen5" config="aeotec/keyfob2.xml"/>
		<Product type="0001" id="005a" name="Z-Stick Gen5" config="aeotec/zstickgen5.xml"/>
		<Product type="0001" id="005c" name="Z-Stick Lite Gen5"/>
		<Product type="0001" id="0026" name="Panic Button" config="aeotec/panicbtn.xml"/>
		<Product type="0002" id="0001" name="Z-Stick S2"/>
		<Product type="0002" id="0004" name="Door/Window Sensor" config="aeotec/doorwindow.xml"/>
		<Product type="0002" id="0005" name="Multi Sensor" config="aeotec/alms.xml"/>
		<Product type="0002" id="0009" name="Home Energy Meter" config="aeotec/hem.xml"/>
		<Product type="0002" id="001c" name="Home Energy Meter G2" config="aeotec/hemg2.xml"/>
		<Product type="0002" id="001d" name="Door/Window Sensor" config="aeotec/doorwindow.xml"/>
		<Product type="0002" id="002d" name="Water Sensor" config="aeotec/watersensor.xml" />
		<Product type="0002" id="0036" name="Recessed Door Sensor" config="aeotec/recessed_doorsensor.xml"/>
		<Product type="0002" id="004a" name="Multi Sensor Gen5" config="aeotec/multisensor_gen5.xml"/>
		<Product type="0002" id="0059" name="Recessed Door Sensor" config="aeotec/recessed_doorsensor_gen5.xml"/>
		<Product type="0003" id="0006" name="Smart Energy Switch" config="aeotec/ses.xml"/>
		<Product type="0003" id="0008" name="Smart Energy Illuminator" config="aeotec/sei.xml"/>
		<Product type="0003" id="000a" name="Smart Energy 220V Utility Switch" config="aeotec/ses.xml"/>
		<Product type="0003" id="000b" name="Smart Energy Strip"/>
		<Product type="0003" id="000c" name="Micro Smart Energy Switch" config="aeotec/ses.xml"/>
<<<<<<< HEAD
		<Product type="0003" id="000d" name="Micro Smart Energy Illuminator" config="aeotec/sei2.xml"/>
		<Product type="0003" id="000e" name="Micro Motor Controller" config="aeotec/mmc.xml"/>
		<Product type="0003" id="0011" name="Micro Double Switch" config="aeotec/ses.xml"/>
        <Product type="0003" id="0018" name="Smart Switch (2nd Edition)" config="aeotec/ses2a.xml"/>
=======
		<Product type="0003" id="000d" name="Micro Smart Energy Illuminator"/>
		<Product type="0003" id="000e" name="Micro Motor Controller"/>
		<Product type="0003" id="0011" name="Micro Double Switch"  config="aeotec/msesv2.xml"/>
		<Product type="0003" id="0018" name="Smart Switch (2nd Edition)"/>
>>>>>>> 91632cc1
		<Product type="0003" id="001a" name="Micro Switch (2nd Edition)"/>
		<Product type="0003" id="001b" name="Micro Smart Energy Illuminator G2"/>
		<Product type="0003" id="0012" name="Micro Smart Energy Switch G2" config="aeotec/ses.xml" />
		<Product type="0003" id="0013" name="Micro Smart Energy Dimmer v2" config="aeotec/msesv2.xml" />
		<Product type="0003" id="004b" name="Smart Energy Switch Gen5" config="aeotec/ses2.xml"/>
		<Product type="0103" id="004b" name="Smart Energy Switch Gen5" config="aeotec/ses2.xml"/>
		<Product type="0003" id="004e" name="Heavy Duty Smart Switch Gen5" config="aeotec/hdss_gen5.xml" />
		<Product type="0004" id="0025" name="Z-Wave Repeater" config="aeotec/dsd37.xml" />
		<Product type="0004" id="0050" name="DSD31 Siren Gen5" config="aeotec/dsd31.xml"/>
        	<!-- US-market products start with type prefix "01" -->
		<Product type="0101" id="005a" name="Z-Stick Gen5" config="aeotec/zstickgen5.xml"/>
		<Product type="0102" id="0059" name="Recessed Door Sensor Gen5" config="aeotec/recessed_doorsensor_gen5.xml"/>
	        <Product type="0004" id="0038" name="DoorBell Gen5" config="aeotec/doorbell_gen5.xml" />
	        <Product type="0104" id="0038" name="DoorBell Gen5" config="aeotec/doorbell_gen5.xml" />
	        <Product type="0204" id="0038" name="DoorBell Gen5" config="aeotec/doorbell_gen5.xml" />
		<Product type="0304" id="0038" name="DoorBell Gen5" config="aeotec/doorbell_gen5.xml" />
	        <Product type="0904" id="0038" name="DoorBell Gen5" config="aeotec/doorbell_gen5.xml" />
		<Product type="1D04" id="0038" name="DoorBell Gen5" config="aeotec/doorbell_gen5.xml" />
		<Product type="1A04" id="0038" name="DoorBell Gen5" config="aeotec/doorbell_gen5.xml" />
		<Product type="0A04" id="0038" name="DoorBell Gen5" config="aeotec/doorbell_gen5.xml" />
	        <Product type="0002" id="0061" name="Dry Contact Sensor Gen5" config="aeotec/drycontactsensor.xml" />
	        <Product type="0102" id="0061" name="Dry Contact Sensor Gen5" config="aeotec/drycontactsensor.xml" />
	        <Product type="0202" id="0061" name="Dry Contact Sensor Gen5" config="aeotec/drycontactsensor.xml" />
	        <!-- AU-market products start with type prefix "02" -->
		<Product type="0201" id="005a" name="Z-Stick Gen5" config="aeotec/zstickgen5.xml"/>
		<Product type="0202" id="0059" name="Recessed Door Sensor Gen5" config="aeotec/recessed_doorsensor_gen5.xml"/>
		<Product type="0003" id="0060" name="Smart Switch 6" config="aeotec/ss6.xml" />
		<Product type="0103" id="0060" name="Smart Switch 6" config="aeotec/ss6.xml" />
		<Product type="0203" id="0060" name="Smart Switch 6" config="aeotec/ss6.xml" />
		<Product type="0002" id="0064" name="MultiSensor 6" config="aeotec/multisensor6.xml" />
		<Product type="0102" id="0064" name="MultiSensor 6" config="aeotec/multisensor6.xml" />
		<Product type="0202" id="0064" name="MultiSensor 6" config="aeotec/multisensor6.xml" />
		<Product type="0003" id="0062" name="LED Bulb" config="aeotec/ledbulb.xml" />
		<Product type="0103" id="0062" name="LED Bulb" config="aeotec/ledbulb.xml" />
		<Product type="0203" id="0062" name="LED Bulb" config="aeotec/ledbulb.xml" />
		<Product type="0003" id="0063" name="Smart Dimmer 6" config="aeotec/sd6.xml" />
		<Product type="0103" id="0063" name="Smart Dimmer 6" config="aeotec/sd6.xml" />
		<Product type="0203" id="0063" name="Smart Dimmer 6" config="aeotec/sd6.xml" />
		<Product type="1D03" id="0063" name="Smart Dimmer 6" config="aeotec/sd6.xml" />
		<Product type="0002" id="0070" name="Door Window Sensor 6" config="aeotec/zw112_doorwindow6.xml" />
		<Product type="0102" id="0070" name="Door Window Sensor 6" config="aeotec/zw112_doorwindow6.xml" />
		<Product type="0202" id="0070" name="Door Window Sensor 6" config="aeotec/zw112_doorwindow6.xml" />
		<Product type="0002" id="0078" name="Door Window Sensor Gen5" config="aeotec/zw120_doorwindow.xml" />
		<Product type="0102" id="0078" name="Door Window Sensor Gen5" config="aeotec/zw120_doorwindow.xml" />
		<Product type="0202" id="0078" name="Door Window Sensor Gen5" config="aeotec/zw120_doorwindow.xml" />
		<Product type="0003" id="003e" name="Garage Door Controller" config="aeotec/zw062_garage_door_controller.xml" />
		<Product type="0103" id="003e" name="Garage Door Controller" config="aeotec/zw062_garage_door_controller.xml" />
		<Product type="0203" id="003e" name="Garage Door Controller" config="aeotec/zw062_garage_door_controller.xml" />
	</Manufacturer>
        <Manufacturer id="0111" name="Airline Mechanical">
                <Product type="8200" id="0200" name="ZDS-100"/>
        </Manufacturer>
	<Manufacturer id="0094" name="Alarm.com">
	</Manufacturer>
	<Manufacturer id="0029" name="Asia Heading">
	</Manufacturer>
	<Manufacturer id="0129" name="Assa Abloy">
		<Product type="0001" id="0000" name="Yale Real Living Cap-Touch Lever Lock"/>
		<Product type="0002" id="0000" name="Yale Real Living Cap-Touch Deadbolt" config="assa_abloy/RealLivingCapTouch.xml" />
	</Manufacturer>
	<Manufacturer id="005d" name="Aspalis">
		<Product type="0202" id="0511" name="Plugin Lamp Module"/>
	</Manufacturer>
	<Manufacturer id="002b" name="Atech">
	</Manufacturer>
	<Manufacturer id="0018" name="Balboa Inst.">
	</Manufacturer>
	<Manufacturer id="008a" name="BeNext">
		<Product type="0001" id="0100" name="myGate"/>
		<Product type="0002" id="0100" name="myDisplay"/>
		<Product type="0003" id="0100" name="MoLiTe Sensor" config="BeNext/Molite.xml"/>
		<Product type="0003" id="0101" name="DHS-ZW-SNMT-01 Multi Sensor" config="BeNext/Molite.xml"/>
		<Product type="0004" id="0100" name="Door Sensor" config="BeNext/DoorSensor.xml"/>
		<Product type="0004" id="0101" name="Door Sensor" config="BeNext/DoorSensor.xml"/>
		<Product type="0005" id="0101" name="Alarm Sound" config="BeNext/AlarmSound.xml"/>
		<Product type="0006" id="0101" name="Energy Switch" config="BeNext/EnergySwitch.xml"/>
		<Product type="0006" id="0200" name="Energy Switch" config="BeNext/EnergySwitch.xml"/>
		<Product type="0007" id="0100" name="Tag Reader" config="BeNext/TagReader.xml"/>
		<Product type="0007" id="0101" name="Tag Reader" config="BeNext/TagReader.xml"/>
		<Product type="0008" id="0101" name="Power Switch"/>
		<Product type="000d" id="0100" name="Built-in Dimmer" config="BeNext/BuiltinDimmer.xml"/>
		<Product type="0014" id="0100" name="Panic Button" config="BeNext/PanicButton.xml"/>
		<Product type="0014" id="0101" name="Panic Button" config="BeNext/PanicButton.xml"/>
		<Product type="0015" id="0100" name="Panic Watch"/>
		<Product type="0017" id="0100" name="Scene Controller" config="BeNext/SceneController.xml"/>
		<Product type="0018" id="0100" name="Plug-in Dimmer" config="BeNext/PluginDimmer.xml"/>
		<Product type="001e" id="0001" name="1Pole Switch" config="BeNext/1poleswitch.xml"/>
		<Product type="001f" id="0001" name="2Pole Switch" config="BeNext/2poleswitch.xml"/>
		<Product type="0020" id="0001" name="Energy Switch plus" config="BeNext/EnergySwitch.xml"/>
		<Product type="0021" id="0001" name="Heating Control" config="BeNext/HeatingControl.xml"/>
	</Manufacturer>
	<Manufacturer id="002c" name="BeSafer">
	</Manufacturer>
	<Manufacturer id="0023" name="Boca Devices">
	</Manufacturer>
	<Manufacturer id="002d" name="Broadband Energy">
	</Manufacturer>
	<Manufacturer id="0123" name="Iwatsu Electric Co">
		<Product type="0000" id="0000" name="TM-H2VHD081 HA Dongle"/>
		<Product type="0102" id="0102" name="NE-4CT-2P Electric Power Measuring Equipment"/>
		<Product type="0103" id="0103" name="NE-4CT Electric Power Measuring Equipment"/>
	</Manufacturer>
	<Manufacturer id="0145" name="Buffalo">
		<Product type="0001" id="0004" name="HW-100V15A-ZW Measure Power Monitor"/>
	</Manufacturer>
	<Manufacturer id="0026" name="BuLogics">
	</Manufacturer>
	<Manufacturer id="002e" name="Carrier">
	</Manufacturer>
	<Manufacturer id="0011" name="CasaWorks">
	</Manufacturer>
	<Manufacturer id="002f" name="Color Kinetics">
	</Manufacturer>
	<Manufacturer id="0179" name="ConnectHome">
		<Product type="0001" id="0001" name="CH-201 Thermostat"/>
	</Manufacturer>
	<Manufacturer id="0019" name="ControlThink">
	</Manufacturer>
	<Manufacturer id="0015" name="ConvergeX">
	</Manufacturer>
	<Manufacturer id="001a" name="Cooper">
		<Product type="4449" id="0002" name="RF9534DS Wall Dimmer Module"/>
		<Product type="4449" id="0101" name="RF9540-N All Load Dimmer Light Switch" config="cooper/RF9540-N.xml"/>
		<Product type="5244" id="0000" name="RF9505-T Split Control Duplex Receptacle" config="cooper/RF9505-T.xml"/>
	</Manufacturer>
	<Manufacturer id="009d" name="Coventive">
	</Manufacturer>
	<Manufacturer id="0020" name="Cyberhouse">
	</Manufacturer>
	<Manufacturer id="0030" name="Cytech Tech">
		<Product type="0001" id="0001" name="Comfort 9000 with UCM/Zwave"/>
	</Manufacturer>
	<Manufacturer id="0108" name="D-Link Corporation">
		<Product type="0002" id="000e" name="DCH-Z110 Door/Window 3 in 1 sensor" config="dlink/dch-z110.xml"/>
		<Product type="0002" id="000d" name="DCH-Z120 PIR/Motion 3 in 1 sensor" config="dlink/dch-z120.xml"/>
		<Product type="0004" id="000a" name="DCH-Z510 Siren" config="dlink/dch-z510.xml"/>
	</Manufacturer>
	<Manufacturer id="0002" name="Danfoss">
		<Product type="0003" id="8010" name="RS Room Sensor" config="danfoss/rsroom.xml"/>
		<Product type="0005" id="0175" name="Devolo Home Control Radiator Thermostat" config="danfoss/z.xml"/>
		<Product type="0005" id="0003" name="Z Thermostat" config="danfoss/z.xml"/>
		<Product type="0005" id="0004" name="Z Thermostat 014G0013" config="danfoss/z.xml"/>
		<Product type="0064" id="0001" name="RA Plus-W Radiator Thermostat"/>
		<Product type="8004" id="2000" name="RXZ3 RF relay Switching Unit"/>
		<Product type="8005" id="0001" name="Living Connect Radiator Thermostat" config="danfoss/living.xml"/>
	</Manufacturer>
	<Manufacturer id="0031" name="Destiny Networks">
	</Manufacturer>
	<Manufacturer id="0050" name="Digital 5">
	</Manufacturer>
	<Manufacturer id="020e" name="Domitech">
		<Product type="4c42" id="3134" name="Smart LED Retrofit Kit ZE27EU" config="domitech/ze27eu.xml"/>
	</Manufacturer>
	<Manufacturer id="0184" name="Dragon Tech">
		<Product type="4447" id="3034" name="In Wall Dimmer" config="dragontech/wd-100.xml" />
	</Manufacturer>
	<Manufacturer id="0012" name="E Housekeeper">
		<Product type="0001" id="0001" name="Switchkeeper Plug-in Appliance Module"/>
	</Manufacturer>
        <Manufacturer id="014a" name="Ecolink">
                <Product type="0001" id="0001" name="Door/Window Sensor"/>
                <Product type="0001" id="0003" name="Garage Door Sensor"/>
        </Manufacturer>
	<Manufacturer id="0087" name="Eka Systems">
	</Manufacturer>
	<Manufacturer id="0033" name="Electronic Solutions Inc">
		<Product type="5250" id="02" name="DBMZ Motor Control"/>
	</Manufacturer>
	<Manufacturer id="0034" name="El-Gev Electronics">
	</Manufacturer>
	<Manufacturer id="001b" name="ELK Products">
	</Manufacturer>
	<Manufacturer id="0035" name="Embedit A/S">
	</Manufacturer>
	<Manufacturer id="0148" name="EUROtronic">
		<Product type="0001" id="0001" name="EUR_STELLAZ Wall Radiator Thermostat Valve Control" config="eurotronic/eur_stellaz.xml"/>
		<Product type="0002" id="0001" name="EUR_COMETZ Wall Radiator Thermostat Valve Control" config="eurotronic/eur_cometz.xml"/>
	</Manufacturer>
	<Manufacturer id="0128" name="Eneco">
		<Product type="0000" id="0000" name="ED2.0 Meter Adapter"/>
		<Product type="0128" id="0000" name="ED2.0 Display"/>
	</Manufacturer>
	<Manufacturer id="011a" name="Enerwave">
		<Product type="0801" id="0b03" name="ZWN-SC7 7-Button Scene Controller" config="enerwave/zwn-sc7.xml"/>
		<Product type="0101" id="0102" name="ZW15S 15A On/Off Switch" config="enerwave/zw15s.xml"/>
		<Product type="0101" id="0603" name="ZW20R 20A Tamper Resistant Duplex Receptacle" config="enerwave/zw20r.xml"/>
		<Product type="0102" id="0201" name="ZW500D 500W In-Wall Preset Dimmer Switch" config="enerwave/zw500d.xml"/>
	</Manufacturer>
	<Manufacturer id="0060" name="Everspring">
		<Product type="0001" id="0001" name="HSP02 Motion Detector" config="everspring/hsp02.xml"/>
		<Product type="0001" id="0002" name="SP814 Motion Detector" config="everspring/sp814.xml"/>
		<Product type="0002" id="0001" name="SM103 Door/Window Sensor" config="everspring/sm103.xml"/>
		<Product type="0003" id="0001" name="AD142 Plug-in Dimmer Module"/>
        <Product type="0003" id="0003" name="AD147 Plug-in Dimmer Module" config="everspring/ad147.xml"/>
        <Product type="0003" id="0002" name="AD146 In wall Dimmer Module" config="everspring/ad146.xml"/>
		<Product type="0004" id="0001" name="AN157 Plug-in Appliance Module"/>
		<Product type="0004" id="0002" name="AN158 Plug-in Meter Appliance Module" config="everspring/an158.xml"/>
        <Product type="0004" id="0007" name="AN180 Plug-in ON/OFF Module" config="everspring/an180.xml"/>
        <Product type="0004" id="0008" name="AN179 In wall ON/OFF Module" config="everspring/an179.xml"/>
		<Product type="0006" id="0001" name="ST814 Temperature and Humidity Sensor" config="everspring/st814.xml"/>
		<Product type="0007" id="0001" name="ST815 Illumination Sensor" config="everspring/st815.xml"/>
		<Product type="0009" id="0001" name="TSE03 Door Bell" config="everspring/tse03.xml"/>
		<Product type="000b" id="0001" name="ST812 Flood Detector" config="everspring/st812.xml"/>
		<Product type="000c" id="0001" name="SE812 Siren" config="everspring/se812.xml"/>
		<Product type="000d" id="0001" name="SF812 Smoke Alarm" config="everspring/sf812.xml"/>
		<Product type="0010" id="0001" name="HAC01 In-wall Remote Module"/>
		<Product type="0011" id="0001" name="HAN01 In-wall Remote Module"/>
		<Product type="0011" id="0002" name="HAN02 In-wall Remote Module"/>
		<Product type="0101" id="0001" name="SP103 PIR Motion Sensor" config="everspring/sp103.xml"/>
		<Product type="0104" id="0001" name="AN145 Lamp Screw In Module" config="everspring/an145.xml"/>
		<Product type="0202" id="0001" name="SM103 Door/Window Sensor" config="everspring/sm103.xml"/>
	</Manufacturer>
	<Manufacturer id="0116" name="Chromagic Technologies Corporation">
		<Product type="0001" id="0001" name="HSCP02 Motion Detector" config="everspring/hsp02.xml"/>
		<Product type="0002" id="0001" name="HSM02 Mini Door/Window Detector" config="everspringct/hsm02.xml" />
		<Product type="0010" id="0001" name="HAC01 Remote Button"/>
	</Manufacturer>
	<Manufacturer id="0103" name="DiehlControls">
                <Product type="0002" id="0002" name="Dimmer Actuator"/>
	</Manufacturer>
	<Manufacturer id="014d" name="Enblink">
                <Product type="0001" id="0001" name="SS201-US-W Z-Wave Controller"/>
	</Manufacturer>
	<Manufacturer id="0113" name="Evolve Guest Controls">
		<Product type="4457" id="3034" name="LRM-AS Wall Dimmer 500W" config="evolve/lrm-as.xml"/>
                <Product type="5246" id="3133" name="LFM-20 Fixture Module"/>
                <Product type="5257" id="3533" name="LSM-15 Wall Switch" config="evolve/lsm-15.xml"/>
		<Product type="5457" id="3033" name="LTM-5 Wall Switch Transmitter" config="evolve/ltm-5.xml" />
	</Manufacturer>
	<Manufacturer id="0036" name="Exceptional Innv">
	</Manufacturer>
	<Manufacturer id="0004" name="Exhausto">
	</Manufacturer>
	<Manufacturer id="009f" name="Exigent">
	</Manufacturer>
	<Manufacturer id="0085" name="Fakro">
		<Product type="0002" id="0002" name="ARZ Roof Window Roller Shutter" />
		<Product type="0003" id="0001" name="ZWS12 Chain actuator 12VDC" config="fakro/zws12.xml" />
		<Product type="0003" id="0002" name="ZWS230 Chain actuator 230VAC" config="fakro/zws230.xml" />
	</Manufacturer>
	<Manufacturer id="010f" name="FIBARO System">
		<Product type="0501" id="0101" name="FGBS001 Universal Binary Sensor" config="fibaro/fgbs001.xml" />
		<Product type="0501" id="0102" name="FGBS001 Universal Binary Sensor" config="fibaro/fgbs001.xml" />
		<Product type="0501" id="0109" name="FGBS001 Universal Binary Sensor" config="fibaro/fgbs001.xml" />
		<Product type="0501" id="1002" name="FGBS001 Universal Binary Sensor" config="fibaro/fgbs001.xml" />
		<Product type="0501" id="4002" name="FGBS001 Universal Binary Sensor" config="fibaro/fgbs001.xml" />
		<Product type="0100" id="0104" name="FGD211 Universal Dimmer 500W" config="fibaro/fgd211.xml" />
		<Product type="0100" id="0106" name="FGD211 Universal Dimmer 500W" config="fibaro/fgd211.xml" />
		<Product type="0100" id="0107" name="FGD211 Universal Dimmer 500W" config="fibaro/fgd211.xml" />
		<Product type="0100" id="0109" name="FGD211 Universal Dimmer 500W" config="fibaro/fgd211.xml" />
		<Product type="0100" id="100a" name="FGD211 Universal Dimmer 500W" config="fibaro/fgd211.xml" />
		<Product type="0100" id="300a" name="FGD211 Universal Dimmer 500W" config="fibaro/fgd211.xml" />
		<Product type="0102" id="1000" name="FGD212 Dimmer 2" config="fibaro/fgd212.xml" />
		<Product type="0102" id="3000" name="FGD212 Dimmer 2" config="fibaro/fgd212.xml" />
		<Product type="0700" id="1000" name="FGK101 Door Opening Sensor" config="fibaro/fgk001.xml" />
		<Product type="0700" id="2000" name="FGK10x Door Opening Sensor" config="fibaro/fgk001.xml" />
		<Product type="0700" id="4000" name="FGK101 Door Opening Sensor" config="fibaro/fgk001.xml" />
		<Product type="0300" id="0104" name="FGR221 Roller Shutter Controller" config="fibaro/fgr221.xml"/>
		<Product type="0300" id="100a" name="FGR221 Roller Shutter Controller" config="fibaro/fgr221.xml"/>
		<Product type="0300" id="0106" name="FGR221 Roller Shutter Controller" config="fibaro/fgr221.xml"/>
		<Product type="0300" id="0107" name="FGR221 Roller Shutter Controller" config="fibaro/fgr221.xml"/>
		<Product type="0300" id="0109" name="FGR221 Roller Shutter Controller" config="fibaro/fgr221.xml"/>
		<Product type="0301" id="1001" name="FGRM222 Roller Shutter Controller 2" config="fibaro/fgrm222.xml"/>
		<Product type="0302" id="1000" name="FGRM222 Roller Shutter Controller 2" config="fibaro/fgrm222.xml"/>
		<Product type="0400" id="0104" name="FGS211 Switch 3kW" config="fibaro/fgs211.xml" />
		<Product type="0400" id="0105" name="FGS211 Switch 3kW" config="fibaro/fgs211.xml" />
		<Product type="0400" id="0106" name="FGS211 Switch 3kW" config="fibaro/fgs211.xml" />
		<Product type="0400" id="0107" name="FGS211 Switch 3kW" config="fibaro/fgs211.xml" />
		<Product type="0400" id="0108" name="FGS211 Switch 3kW" config="fibaro/fgs211.xml" />
		<Product type="0400" id="0109" name="FGS221 Switch 3kW" config="fibaro/fgs221.xml" />
		<Product type="0400" id="100a" name="FGS211 Switch 3kW" config="fibaro/fgs211.xml" />
		<Product type="0402" id="1002" name="FGS212 Switch 3kW" config="fibaro/fgs212.xml" />
		<Product type="0200" id="0104" name="FGS221 Double Relay Switch 2x1.5kW" config="fibaro/fgs221.xml" />
		<Product type="0200" id="0105" name="FGS221 Double Relay Switch 2x1.5kW" config="fibaro/fgs221.xml" />
		<Product type="0200" id="0106" name="FGS221 Double Relay Switch 2x1.5kW" config="fibaro/fgs221.xml" />
		<Product type="0200" id="0107" name="FGS221 Double Relay Switch 2x1.5kW" config="fibaro/fgs221.xml" />
		<Product type="0200" id="0109" name="FGS221 Double Relay Switch 2x1.5kW" config="fibaro/fgs221.xml" />
		<Product type="0200" id="100a" name="FGS221 Double Relay Switch 2x1.5kW" config="fibaro/fgs221.xml" />
		<Product type="0200" id="300a" name="FGS221 Double Relay Switch 2x1.5kW" config="fibaro/fgs221.xml" />
		<Product type="0202" id="1002" name="FGS222 Double Relay Switch 2x1.5kW" config="fibaro/fgs222.xml" />
		<Product type="0600" id="1000" name="FGWPE Wall Plug" config="fibaro/fgwpe.xml" />
		<Product type="0800" id="1001" name="FGMS001 Motion Sensor" config="fibaro/fgms.xml" />
		<Product type="0800" id="2001" name="FGMS001 Motion Sensor" config="fibaro/fgms.xml" />
		<Product type="0800" id="4001" name="FGMS001 Motion Sensor" config="fibaro/fgms.xml" />
		<Product type="0801" id="1001" name="FGMS001 Motion Sensor" config="fibaro/fgms.xml" />
		<Product type="0b00" id="3001" name="FGFS101 Flood Sensor" config="fibaro/fgfs101.xml" />
		<Product type="0b00" id="1001" name="FGFS101 Flood Sensor" config="fibaro/fgfs101.xml" />
		<Product type="0b00" id="9e00" name="FGFS101 Flood Sensor" config="fibaro/fgfs101.xml" />
		<Product type="0900" id="1000" name="FGRGBWM441 RGBW Controller" config="fibaro/fgrgbwm441.xml" />
		<Product type="0900" id="4000" name="FGRGBWM441 RGBW Controller" config="fibaro/fgrgbwm441.xml" />
		<Product type="0c00" id="1000" name="FGSS101 Smoke Sensor" config="fibaro/fgss101.xml" />
		<Product type="0c02" id="1002" name="FGSD002 Smoke Sensor" config="fibaro/fgsd002.xml" />
  	</Manufacturer>
	<Manufacturer id="0138" name="First Alert">
    		<Product type="0001" id="0002" name="ZCombo Smoke and Carbon Monoxide Detector" />
	</Manufacturer>
	<Manufacturer id="0037" name="Foard Sys">
	</Manufacturer>
	<Manufacturer id="0137" name="Followgood">
    		<Product type="3001" id="0002" name="SWZ-1002 Binary Power Switch"/>
	</Manufacturer>
	<Manufacturer id="0084" name="FortrezZ">
		<Product type="0311" id="0109" name="SSA1 / SSA2 - Siren/Strobe Light Alarm" config="fortrezz/ssa2.xml"/>
		<Product type="0311" id="010b" name="SSA1 / SSA2 - Siren/Strobe Light Alarm" config="fortrezz/ssa2.xml"/>
		<Product type="0313" id="010b" name="SSA2 - Siren/Strobe Light Alarm" config="fortrezz/ssa2.xml"/>
		<Product type="0331" id="010b" name="SSA3 - Siren/Strobe Light Alarm" config="fortrezz/ssa3.xml"/>
		<Product type="0341" id="0205" name="SSA3 - Siren/Strobe Light Alarm" config="fortrezz/ssa3.xml"/>
		<Product type="0453" id="0110" name="MIMOlite Wireless Interface/Bridge Module" config="fortrezz/mimolite.xml"/>
	</Manufacturer>
	<Manufacturer id="0110" name="Frostdale">
		<Product type="2411" id="0001" name="Nanogrid: FDN2nxx light switch - where n is 1, 2, 3 or 4 buttons"/>
		<Product type="7333" id="0031" name="Nanogrid: FDN2nxx light switch - where n is 1, 2, 3 or 4 buttons" config="frostdale/fdn2nxx.xml"/>
	</Manufacturer>
	<Manufacturer id="0152" name="G.R.">
		<Product type="0202" id="0511" name="Auto Valve"/>
	</Manufacturer>
	<Manufacturer id="0020" name="General Electric">
		<Product type="8007" id="1390" name="Wireless Lighting Control"/>
	</Manufacturer>
	<Manufacturer id="0099" name="GreenWave">
		<Product type="0001" id="0002" name="One Gateway"/>
		<Product type="0002" id="0002" name="PowerNode 1 port" config="greenwave/powernode1.xml"/>
		<Product type="0003" id="0004" name="PowerNode 6 port" config="greenwave/powernode6.xml"/>
	</Manufacturer>
	<Manufacturer id="0017" name="HiTech Automation">
	</Manufacturer>
	<Manufacturer id="005b" name="HAI">
	</Manufacturer>
	<Manufacturer id="009a" name="Home Auto. Euro">
	</Manufacturer>
	<Manufacturer id="0038" name="Home Director">
	</Manufacturer>
	<Manufacturer id="006f" name="Home Manageables">
		<Product type="0102" id="0001" name="Door/Window Sensor"/>
		<Product type="0104" id="0001" name="HM-AM001 Plugin Appliance Module"/>
	</Manufacturer>
	<Manufacturer id="0080" name="Homepro">
	</Manufacturer>
	<Manufacturer id="001e" name="Homeseer">
		<Product type="0001" id="0002" name="ZTroller" config="homeseer/ztroller.xml"/>
		<Product type="0002" id="0001" name="HSM100 Wireless Multi-Sensor" config="homeseer/hsm100.xml"/>
		<Product type="0002" id="0002" name="EZMotion+ 3-in-1 Sensor" config="homeseer/ezmotionplus.xml"/>
		<Product type="0004" id="0001" name="HSM200 Wireless Multi-Sensor" config="homeseer/hsm200.xml"/>
	</Manufacturer>
	<Manufacturer id="0039" name="Honeywell">
		<Product type="0011" id="0001" name="TH8320ZW1000 Touchscreen Thermostat" config="honeywell/th8320zw1000.xml"/>
	</Manufacturer>
	<Manufacturer id="0059" name="Horstmann">
		<Product type="0001" id="0001" name="ASR-RF Thermostat Receiver"/>
		<Product type="0001" id="0002" name="AS2-RF Thermostat Transmitter"/>
		<Product type="0001" id="0003" name="HRT4-ZW Thermostat Transmitter" config="horstmann/hrt4zw.xml"/>
		<Product type="0001" id="0004" name="SRT 323 Electronic Room Thermostat and Temperature" config="horstmann/srt323.xml"/>
		<Product type="0003" id="0001" name="ASR-ZW Thermostat Receiver" config="horstmann/asrzw.xml"/>
		<Product type="0004" id="0001" name="SCSC17 Thermostat" config="horstmann/scsc17.xml"/>
		<Product type="000d" id="0001" name="SES 301 Temperature Sensor"/>
		<Product type="000d" id="0002" name="SES 302 Temperature Sensor" config="horstmann/ses302.xml"/>
		<Product type="000d" id="0003" name="SES 303 Temperature and Humidity Sensor" config="horstmann/ses303.xml"/>
		<Product type="000f" id="0001" name="SWM01 Water Meter Sensor"/>
		<Product type="0010" id="0001" name="SIR321 RF Countdown Timer" config="horstmann/sir321.xml"/>
		<Product type="0010" id="0002" name="SIR321 RF Countdown Timer with temperature" config="horstmann/sir321.xml"/>
	</Manufacturer>
	<Manufacturer id="0121" name="IBR-ZW">
		<Product type="0001" id="0001" name="I-Bridge Z-Wave Controller"/>
	</Manufacturer>
	<Manufacturer id="0011" name="iCOM Tech">
	</Manufacturer>
	<Manufacturer id="003a" name="Inlon Srl">
	</Manufacturer>
	<Manufacturer id="0077" name="Innovus">
		<Product type="0002" id="0001" name="SmoothRemote Controller"/>
		<Product type="0001" id="0002" name="RAone SmartPower Wall Appliance Module"/>
		<Product type="0001" id="0001" name="RAone SmartDimmer Wall Dimmer Module"/>
	</Manufacturer>
	<Manufacturer id="0006" name="Intel">
	</Manufacturer>
	<Manufacturer id="001c" name="IntelliCon">
	</Manufacturer>
	<Manufacturer id="0005" name="Intermatic">
		<Product type="0002" id="0003" name="HA-02 Appliance Module"/>
		<Product type="0003" id="0003" name="HA-03WD Lamp Module"/>
		<Product type="0004" id="0003" name="HA-04C Outdoor Module"/>
		<Product type="0005" id="0003" name="HA-05C Lamp Screw In Module"/>
		<Product type="0006" id="0003" name="HA-06 In-Wall Switch Dimmer"/>
		<Product type="4341" id="0600" name="CA600 Wall Dimmer"/>
		<Product type="4341" id="3000" name="CA3000 Wall Switch"/>
		<Product type="4341" id="3500" name="CA3560 Split-Duplex Receptacle"/>
		<Product type="4341" id="8900" name="CA8900 Digital Thermostat" config="intermatic/ca8900.xml"/>
		<Product type="4341" id="9000" name="CA9000 PIR Occupancy Sensor"/>
	</Manufacturer>
	<Manufacturer id="0013" name="Internet Dom">
	</Manufacturer>
	<Manufacturer id="0126" name="Iris">
		<Product type="0002" id="0001" name="Range Extender" config="iris/rangeextender.xml"/>
	</Manufacturer>
	<Manufacturer id="0063" name="GE">
		<Product type="4450" id="3030" name="45602 Lamp Dimmer Module" config="ge/dimmer_module.xml"/>
		<Product type="4457" id="3230" name="45606 2-Way Dimmer Switch" config="ge/dimmer.xml"/>
		<Product type="4944" id="3031" name="12724 3-Way Dimmer Switch"/>
		<Product type="5250" id="3030" name="45603 Plugin Appliance Module"/>
		<Product type="5250" id="3130" name="45604 Outdoor Module"/>
		<Product type="5252" id="3530" name="45605 Duplex Receptacle"/>
		<Product type="5257" id="3533" name="45609 On/Off Relay Switch" config="ge/relay.xml"/>
		<Product type="4457" id="3033" name="45613 3-Way Dimmer Switch" config="ge/dimmer.xml"/>
		<Product type="4952" id="3032" name="12722 On/Off Relay Switch" config="ge/relay.xml"/>
	</Manufacturer>
	<Manufacturer id="0091" name="Kamstrup">
	</Manufacturer>
	<Manufacturer id="0090" name="Kwikset">
		<Product type="0001" id="0001" name="Touchpad Electronic Deadbolt"/>
	</Manufacturer>
	<Manufacturer id="0051" name="Lagotek Corp">
	</Manufacturer>
	<Manufacturer id="001d" name="Leviton">
		<Product type="0101" id="0206" name="RZP15-1LW Binary Scene Switch"/>
		<Product type="0201" id="0206" name="RZP03-1LW Binary Scene Switch"/>
		<Product type="0202" id="030b" name="VRP03-1LW Lamp Module"/>
		<Product type="0301" id="0206" name="RZS15-1LX Binary Scene Switch"/>
		<Product type="0301" id="0209" name="VRS15-1LZ Binary Scene Switch"/>
		<Product type="0401" id="0206" name="RZI10-1LX Multilevel Scene Switch" config="leviton/rzi10.xml"/>
		<Product type="0401" id="0209" name="VRI06-1LX Multilevel Scene Switch" config="leviton/vri06.xml"/>
		<Product type="0501" id="0206" name="VRI10-1LX Multilevel Scene Switch" config="leviton/vri10.xml"/>
		<Product type="0501" id="0209" name="VRI10-1LZ Scene Capable Dimmer" config="leviton/vri10.xml"/>
		<Product type="0602" id="0209" name="VRMX1-1LZ Multilevel Scene Switch" config="leviton/vri10.xml"/>
		<Product type="0901" id="0215" name="VRC51-1LX One Scene Controller"/>
		<Product type="0702" id="0261" name="VRCZ4-M0Z 4-Button Zone Controller"/>
		<Product type="0b02" id="030b" name="VRC0P-1LW Plug-in Serial Interface Module"/>
		<Product type="0c01" id="0206" name="VRCPG-SG RF Handheld Remote Controller" config="leviton/vrcpg.xml"/>
		<Product type="1001" id="0209" name="VRF01-1LZ Multilevel Scene Switch - 1.5A Fan" config="leviton/vrf01.xml"/>
		<Product type="1102" id="0243" name="VRCS2-MRZ 2-Button Scene Controller with Switches"/>
	</Manufacturer>
	<Manufacturer id="014f" name="Linear">
                <Product type="4450" id="3030" name="PD300Z-2 Plug-in Dimmer Module" config="linear/PD300Z-2.xml"/>
                <Product type="4457" id="3034" name="WD500Z-1 Wall Dimmer Switch" config="linear/WD500Z-1.xml"/>
                <Product type="4457" id="3331" name="WD1000Z-1 Wall Dimmer Switch"/>
                <Product type="5246" id="3133" name="FS20Z Isolated Contact Fixture Module"/>
                <Product type="5250" id="3030" name="PS15Z-2 Plug-in Appliance Module"/>
                <Product type="5252" id="3530" name="WO15Z-1 Single Wall Outlet"/>
                <Product type="5257" id="3533" name="WS15Z-1"/>
                <Product type="5457" id="3033" name="WT00Z-1 3-Way wall Accessory Switch"/>
        </Manufacturer>
	<Manufacturer id="015e" name="Locstar">
                <Product type="8015" id="0001" name="LS-8015-ZW Single Latch Door Lock"/>
	</Manufacturer>
	<Manufacturer id="007f" name="Logitech">
	</Manufacturer>
	<Manufacturer id="0025" name="Loudwater Tech">
	</Manufacturer>
	<Manufacturer id="0071" name="LS Control">
		<Product type="0002" id="035D" name="ES 861 Temperature Sensor"/>
	</Manufacturer>
	<Manufacturer id="003d" name="Marmitek BV">
	</Manufacturer>
	<Manufacturer id="003e" name="Martec Access">
	</Manufacturer>
	<Manufacturer id="008f" name="MB Design">
	</Manufacturer>
	<Manufacturer id="015f" name="Mcohome">
		<Product type="0001" id="0001" name="Mini Energy Dimmer"/>
		<Product type="0002" id="0001" name="Mini Energy Switch"/>
		<!--EU-->
		<Product type="3102" id="0201" name="MH-S311 One-load" config="mcohome/mhs311.xml"/>
		<Product type="3102" id="0202" name="MH-S312 Two-load" config="mcohome/mhs312.xml"/>
		<Product type="3102" id="0204" name="MH-S314 Four-load" config="mcohome/mhs314.xml"/>
		<Product type="4102" id="0201" name="MH-S411 One-load" config="mcohome/mhs411.xml"/>
		<Product type="4102" id="0202" name="MH-S412 Two-load" config="mcohome/mhs412.xml"/>
		<!--US-->
		<Product type="5102" id="0103" name="Touch Panel Switch MH-S513" config="mcohome/mhs513.xml"/>
	</Manufacturer>
	<Manufacturer id="007a" name="Merten">
		<Product type="8001" id="0001" name="Plug-in Appliance Module"/>
		<Product type="8002" id="0001" name="Plug-in Dimmer Module"/>
		<Product type="8003" id="0001" name="Plug-in Roller Shutter Module" config="merten/507801.xml"/>
		<Product type="4003" id="0001" name="Wall Dimmer Module"/>
		<Product type="4002" id="0001" name="Wall Appliance Module"/>
		<Product type="4004" id="0001" name="Wall Roller Shutter Module" config="merten/50x5xx.xml"/>
		<Product type="8001" id="8001" name="Receiver Flush-Mounted 1-Gang Switch"/>
		<Product type="0003" id="0004" name="Transmitter Flush-Mounted 4-Gang Switch"/>
		<Product type="0001" id="0002" name="Transmitter 1-Gang Switch"/>
		<Product type="0001" id="0004" name="Transmitter 2-Gang Switch"/>
		<Product type="0002" id="0001" name="Transmitter Move"/>
	</Manufacturer>
	<Manufacturer id="008c" name="MIOS">
		<Product type="0001" id="0001" name="Vera Lite"/>
	</Manufacturer>
	<Manufacturer id="0122" name="Miyakawa Electric Works">
		<Product type="0001" id="0001" name="ME-D101 Electric Power Measuring Instrument"/>
		<Product type="8000" id="0000" name="ZW-GW Smart Bridge"/>
	</Manufacturer>
	<Manufacturer id="007e" name="Monster Cable">
	</Manufacturer>
	<Manufacturer id="003f" name="Motorola">
	</Manufacturer>
	<Manufacturer id="0083" name="MTC Maintronic">
	</Manufacturer>
	<Manufacturer id="0165" name="NodOn">
    		<Product type="0001" id="0001" name="ASP-3-1-00 Smart Plug" config="nodon/asp3100SmartPlug.xml"/>
    		<Product type="0002" id="0001" name="CRC-3-1-00 Octan Remote" config="nodon/crc3100OctanRemote.xml"/>
    		<Product type="0002" id="0002" name="CRC-3-6-0x Soft Remote" config="nodon/crc360xSofremote.xml"/>
    		<Product type="0002" id="0003" name="CWS-3-1-01 Wall Switch" config="nodon/cws3101wallswitch.xml"/>
	</Manufacturer>
	<Manufacturer id="0096" name="NorthQ">
		<Product type="0001" id="0001" name="NQ-92021 Power Reader" config="northq/nq92021.xml"/>
		<Product type="0001" id="0002" name="NQ-9021 Power Reader"/>
		<Product type="0010" id="0001" name="NQ-9121 Gas Meter" config="northq/nq9121.xml" />
	</Manufacturer>
	<Manufacturer id="0040" name="Novar EDS">
	</Manufacturer>
	<Manufacturer id="0041" name="OpenPeak Inc.">
	</Manufacturer>
	<Manufacturer id="013c" name="Philio Technology Corporation">
		<Product type="0001" id="0001" name="PAN11-4 Smart Energy Plug In Switch"/>
		<Product type="0001" id="0003" name="PAN04-1 Double Relay Switch 2x1.5kW with Power Measurement" config="philio/pan04.xml"/>
		<Product type="0001" id="0004" name="PAN06-1 In Wall Dual Relay (1 Way) Switch Module"/>
		<Product type="0001" id="0006" name="PAN08-1 In Wall Roller Shutter Controller" config="philio/pan08.xml"/>
		<Product type="0001" id="000f" name="PAN03 Switch Module with meter 3 KW X1" config="philio/pan03.xml"/>
		<Product type="0001" id="0012" name="PAN04-1 Double Relay Switch 2x1.5kW with Power Measurement" config="philio/pan04.xml"/>
		<Product type="0002" id="0002" name="PSM02-1 Slim Multi-Sensor" config="philio/psm02.xml"/>
		<Product type="0002" id="000c" name="PST02-A 4 in 1 Multi-Sensor" config="philio/pst02.xml"/>
		<Product type="0002" id="000d" name="PST02-B PIR/Motion 3 in 1 Sensor" config="philio/pst02-b.xml"/>
		<Product type="0002" id="000e" name="PST02-C Door/Window 3 in 1 sensor" config="philio/pst02-1c.xml"/>
		<Product type="0002" id="001f" name="PH-PAT02.eu Flood Multisensor 3in1" config="philio/phpat02.xml"/>
		<Product type="0002" id="0020" name="PH-PAT02-B.eu Multisensor 2in1" config="philio/phpat02.xml"/>
		<Product type="0009" id="0022" name="PSR04 Smart Color Button" config="philio/psr04.xml"/>
	</Manufacturer>
	<Manufacturer id="010e" name="Polycontrol">
		<Product type="0002" id="0001" name="Danalock Keypad" config="polycontrol/keypad.xml"/>
		<Product type="0003" id="0002" name="Danalock Circle/Square" config="polycontrol/doorlock.xml"/>
		<Product type="0001" id="0001" name="Polylock" config="polycontrol/polylock.xml"/>
	</Manufacturer>
	<Manufacturer id="0154" name="Popp">
		<Product type="0004" id="0002" name="Solar Powered Outdoor Siren" config="popp/solar-siren.xml" />
		<Product type="0100" id="0101" name="009303 Battery Wall Controller" config="popp/009303.xml" />
		<Product type="0100" id="0201" name="Smoke Detector and Siren" config="popp/smoke-detector.xml" />
		<Product type="1100" id="0001" name="123601 Plug-in Switch" config="popp/123601.xml" />
		<Product type="1100" id="0002" name="123580 Plug-in Dimmer" config="popp/123580.xml" />
		<Product type="0001" id="0001" name="123658 Plug-in Switch plus Power Meter" config="popp/123658.xml" />
		<Product type="0003" id="0001" name="009105 Wall Plug Switch Schuko (IP44)" config="popp/009105.xml" />
	</Manufacturer>
	<Manufacturer id="0169" name="Popp">
		<Product type="0001" id="0001" name="ZWeather" config="popp/zweather.xml" />
	</Manufacturer>
	<Manufacturer id="0064" name="Popp / Duwi">
		<Product type="0001" id="0000" name="ZW EDAN 300 Flush Mounted Dimmer" />
		<Product type="1000" id="0002" name="Flush Mounted Switch"/>
		<Product type="1001" id="0000" name="Plugin Dimmer" />
		<Product type="2001" id="0000" name="ZW ES 1000 Flush Mounted Switch" config="duwi/ZWES1000.xml" />
		<Product type="3001" id="0000" name="ZW ZS 3500 Plugin Switch" />
		<Product type="3002" id="0000" name="ZW ZSA 3500 Plugin Switch" />
		<Product type="4001" id="0000" name="ZW ESJ Blind Control" config="duwi/ZWESJ300.xml" />
		<Product type="5001" id="0000" name="ZW FB Wireless remote control 10-channel" config="duwi/zwfb.xml"/>
		<Product type="5002" id="0000" name="Wireless Flush Mounted Switch" />
	</Manufacturer>
	<Manufacturer id="0016" name="PowerLynx">
	</Manufacturer>
	<Manufacturer id="0042" name="Pragmatic Cons">
	</Manufacturer>
	<Manufacturer id="0163" name="Queenlock">
		<Product type="3001" id="0301" name="ZW-702 Door Lock"/>
	</Manufacturer>
	<Manufacturer id="0095" name="Qees">
		<Product type="3101" id="0001" name="RETO Dimmer Plus 2013" config="qees/reto-dimmer-plus.xml"/>
		<Product type="3103" id="0001" name="RETO Plug-in Switch Plus" config="qees/reto-plugin-switch.xml" />
	</Manufacturer>
	<Manufacturer id="0159" name="Qubino">
		<Product type="0001" id="0001" name="ZMNHDA2 Flush Dimmer" config="qubino/ZMNHDA2.xml"/>
		<Product type="0001" id="0051" name="ZMNHDD1 Flush Dimmer" config="qubino/ZMNHDDx.xml"/>
		<Product type="0001" id="0052" name="ZMNHSDx Din Dimmer" config="qubino/ZMNHSDx.xml"/>
		<Product type="0002" id="0001" name="ZMNHBA2 Flush 2 Relays" config="qubino/ZMNHBA2.xml"/>
		<Product type="0002" id="0051" name="ZMNHBDx Flush 2 Relays" config="qubino/ZMNHBDx.xml"/>
		<Product type="0002" id="0002" name="ZMNHAA2 Flush 1 Relay" config="qubino/ZMNHAA2.xml"/>
		<Product type="0002" id="0052" name="ZMNHADx Flush 1 Relay" config="qubino/ZMNHADx.xml"/>
		<Product type="0002" id="0053" name="ZMNHND1 Flush 1D relay" config="qubino/ZMNHNDx.xml"/>
		<Product type="0003" id="0002" name="ZMNHCA2 Flush Shutter" config="qubino/ZMNHCA2.xml"/>
		<Product type="0003" id="0052" name="ZMNHCDx Flush Shutter" config="qubino/ZMNHCDx.xml"/>
		<Product type="0004" id="0001" name="ZMNHJA2 Flush Dimmer Fil Pilote" config="qubino/ZMNHJA2.xml"/>
		<Product type="0004" id="0051" name="ZMNHJD1 Flush Dimmer Fil Pilote" config="qubino/ZMNHJD1.xml"/>
		<Product type="0005" id="0001" name="ZMNHIA2 Flush on/off thermostat" config="qubino/ZMNHIA2.xml"/>
		<Product type="0005" id="0003" name="ZMNHLA2 Flush PWM thermostat" config="qubino/ZMNHLAx.xml"/>
		<Product type="0007" id="0052" name="ZMNHTAx Smart Meter" config="qubino/ZMNHTAx.xml"/>
	</Manufacturer>
	<Manufacturer id="0130" name="Quby">
		<Product type="0001" id="0001" name="Energy Management System"/>
	</Manufacturer>
	<Manufacturer id="0100" name="Reitz-Group.de">
	</Manufacturer>
	<Manufacturer id="5254" name="Remotec">
		<Product type="0000" id="531f" name="Z-URC" config="remotec/zurc.xml"/>
		<Product type="0001" id="8380" name="ZRC-100"/>
		<Product type="0101" id="8371" name="ZXT-310EU"/>
		<Product type="0101" id="8377" name="ZXT-120" config="remotec/zxt-120.xml"/>
		<Product type="8201" id="8120" name="ZFM-X10EU Dual Mode Insert Module "/>
		<Product type="8000" id="0002" name="ZFM-80" config="remotec/zfm-80.xml" />
	</Manufacturer>
	<Manufacturer id="0010" name="RCS">
	  <Product type="0001" id="0002" name="TZ43 Thermostat" />
	  <Product type="0001" id="0005" name="TZ43-IHD SMUD Thermostat" config="rcs/therm0005.xml" />
	  <Product type="0001" id="0007" name="TZ45-IHD SMUD Thermostat" config="rcs/therm0007.xml" />
	  <Product type="0001" id="0009" name="TZ45 Thermostat" config="rcs/therm0009.xml" />
	  <Product type="0001" id="000a" name="TZ4Z-IHD RCS Thermostat" />
	  <Product type="454d" id="3532" name="EM52-ZW Z-Wave Home Energy Meter" config="rcs/em52-zw.xml" />
	  <Product type="504d" id="3132" name="PM12-ZW Z-Wave Power Monitoring Module" config="rcs/pm12-zw.xml" />
	</Manufacturer>
	<Manufacturer id="0065" name="RS Scene">
	</Manufacturer>
	<Manufacturer id="0030" name="HomeSeer Tech">
	</Manufacturer>
	<Manufacturer id="003b" name="Schlage">
		<Product type="634b" id="504c" name="FE599GR Wireless Door Lock"/>
		<Product type="6341" id="5044" name="BE469NXCEN Touchscreen DeadBolt" config="schlage/BE469NXCEN.xml"/>
	</Manufacturer>
	<Manufacturer id="0097" name="Schlage Link">
		<Product type="1182" id="4501" name="iTemp Dual Sensor" config="schlagelink/itemp.xml" />
		<Product type="1188" id="4501" name="iTemp Dual Sensor" config="schlagelink/itemp.xml" />
		<Product type="6131" id="4501" name="Mini Keypad RFID" config="schlagelink/minikeypad.xml" />
		<Product type="6941" id="5501" name="LE120 Appliance Module"/>
		<Product type="6943" id="4501" name="On-Wall Power Socket"/>
	</Manufacturer>
	<Manufacturer id="001f" name="Scientia Tech">
	</Manufacturer>
	<Manufacturer id="0069" name="Seluxit">
	</Manufacturer>
	<Manufacturer id="0043" name="Senmatic A/S">
	</Manufacturer>
	<Manufacturer id="019a" name="Sensative">
		<Product type="0003" id="0003" name="Strips" config="sensative/strips.xml" />
	</Manufacturer>
	<Manufacturer id="0044" name="Sequoia Tech">
	</Manufacturer>
	<Manufacturer id="0151" name="Sercomm">
		<Product type="0002" id="0001" name="SW-CLP01-EU Clamp Power Meter"/>
	</Manufacturer>
	<Manufacturer id="0000" name="Sigma Designs">
		<Product type="0001" id="0001" name="UZB Z-Wave USB Adapter"/>
	</Manufacturer>
	<Manufacturer id="0045" name="Sine Wireless">
	</Manufacturer>
	<Manufacturer id="0070" name="Smart Products">
	</Manufacturer>
	<Manufacturer id="0047" name="Somfy">
	</Manufacturer>
	<Manufacturer id="166" name="Swiid">
		<Product type="100" id="100" name="SwiidInter" config="swiid/swiidinter.xml"/>
                <Product type="2007" id="0706" name="SwiidPlug" config="swiid/swiidplug.xml"/>
	</Manufacturer>
	<Manufacturer id="0009" name="Sylvania">
	</Manufacturer>
	<Manufacturer id="0012" name="Tell It Online">
	</Manufacturer>
	<Manufacturer id="0048" name="Telsey">
	</Manufacturer>
	<Manufacturer id="010c" name="There">
		<Product type="0001" id="0001" name="ThereGate"/>
	</Manufacturer>
	<Manufacturer id="0019b" name="ThermoFloor AS">
		<Product type="0001" id="0001" name="Heatit Thermostat TF 021" config="thermofloor/heatit021.xml"/>
	</Manufacturer>
	<Manufacturer id="008b" name="Trane">
		<Product type="5452" id="5431" name="Model TZEMT400AB32MAA" config="trane/TZEMT400AB32MAA.xml"/>
		<Product type="5452" id="5433" name="Model TZEMT400BB32MAA" config="trane/TZEMT400BB32MAA.xml"/>
		<Product type="5452" id="5436" name="Model TZEMT400BB32MAA" config="trane/TZEMT400BB32MAA.xml"/>
	</Manufacturer>
	<Manufacturer id="006b" name="Tricklestar">
	</Manufacturer>
	<Manufacturer id="0049" name="Twisthink">
	</Manufacturer>
	<Manufacturer id="0080" name="Vero Duco">
	</Manufacturer>
	<Manufacturer id="005e" name="ViewSonic">
	</Manufacturer>
	<Manufacturer id="0007" name="Vimar CRS">
	</Manufacturer>
	<Manufacturer id="010a" name="Vitrum">
		<Product type="1100" id="4900" name="Vitrum I EU Wireless Dimmer" config="vitrum/vitrumBS.xml"/>
		<Product type="1100" id="4a00" name="Vitrum II EU Wireless Dimmer" config="vitrum/vitrumBS.xml"/>
		<Product type="1200" id="5100" name="Vitrum I EU Wireless On-off" config="vitrum/vitrumBS.xml"/>
		<Product type="1200" id="5200" name="Vitrum II EU Wireless On-off" config="vitrum/vitrumBS.xml"/>
		<Product type="1300" id="5A00" name="Vitrum II EU Roller Blind Control" config="vitrum/vitrumBS.xml"/>
		<Product type="2100" id="8a00" name="Vitrum II BS Wireless Dimmer" config="vitrum/vitrumBS.xml"/>
		<Product type="2200" id="9100" name="Vitrum I BS Wireless On-off" config="vitrum/vitrumBS.xml"/>
		<Product type="2200" id="9200" name="Vitrum II BS Wireless On-off" config="vitrum/vitrumBS.xml"/>
		<Product type="2200" id="9400" name="Vitrum IV BS Wireless On-off" config="vitrum/vitrumBS.xml"/>
		<Product type="4400" id="6400" name="Vitrum IV EU Wireless On-off" config="vitrum/vitrumBS.xml"/>
		<Product type="3400" id="6400" name="Vitrum IV EU Wireless On-off" config="vitrum/vitrumBS.xml"/>
		<Product type="1400" id="6600" name="Vitrum VI EU Wireless On-off" config="vitrum/vitrumBS.xml"/>
		<Product type="1400" id="6100" name="Vitrum I EU Wireless On-off" config="vitrum/vitrumBS.xml"/>
	</Manufacturer>
	<Manufacturer id="004a" name="Visualize">
	</Manufacturer>
	<Manufacturer id="004b" name="Watt Stopper">
	</Manufacturer>
	<Manufacturer id="0008" name="Wayne Dalton">
		<Product type="0007" id="0020" name="WDTC-20 Thermostat" config="waynedalton/WDTC-20.xml"/>
	</Manufacturer>
	<Manufacturer id="0171" name="WeBeHome AB">
		<Product type="0001" id="0001" name="WBH HG-900 Home Gateway"/>
	</Manufacturer>
	<Manufacturer id="0118" name="Wenzhou TKB Control System">
		<Product type="0001" id="0001" name="TZ88 Smart Energy Plug-in Switch" config="wenzhou/tz88.xml"/>
		<Product type="0002" id="0001" name="SM103 Door/Window Sensor" config="wenzhou/sm103.xml"/>
		<Product type="0002" id="0002" name="TSP01 3 in 1 PIR Motion Sensor" config="wenzhou/tsp01.xml" />
		<Product type="0003" id="0002" name="TZ68 On/Off Switch Socket" config="wenzhou/tz68.xml"/>
		<Product type="0808" id="0808" name="TZ65D Dual Wall Dimmer" config="wenzhou/tz65d.xml"/>
		<Product type="0101" id="0103" name="TZ68 On/Off Switch Socket" config="wenzhou/tz68.xml"/>
		<Product type="0102" id="1020" name="TZ66D Dual Wall Switch" config="wenzhou/tz66d.xml"/>
		<Product type="0202" id="0611" name="TZ67 Wall Plug Dimmer" config="wenzhou/tz67.xml"/>

	</Manufacturer>
	<Manufacturer id="0149" name="wiDom">
		<Product type="0012" id="0104" name="UBS104 Universal Relay Switch" config="widom/UBS104.xml"/>
		<Product type="1214" id="0304" name="UME304 Energy Driven Switch" config="widom/UME304C_S.xml"/>
	</Manufacturer>
	<Manufacturer id="004c" name="Woodward Labs">
	</Manufacturer>
	<Manufacturer id="0003" name="Wrap">
	</Manufacturer>
	<Manufacturer id="004d" name="Xanboo">
	</Manufacturer>
	<Manufacturer id="004e" name="Zdata">
	</Manufacturer>
	<Manufacturer id="0109" name="Vision">
		<Product type="1001" id="0101" name="ZU1401 Z-Wave USB Stick"/>
		<Product type="1001" id="0105" name="ZU1401 Z-Wave USB Stick"/>
		<Product type="2001" id="0101" name="ZD2102 US Door/Window Sensor" config="vision/zd2102.xml"/>
		<Product type="2001" id="0102" name="ZD2102 AU Door/Window Sensor" config="vision/zd2102.xml"/>
		<Product type="2001" id="0104" name="ZD2102 JP Door/Window Sensor" config="vision/zd2102.xml"/>
		<Product type="2001" id="0105" name="ZD2102 EU Door/Window Sensor" config="vision/zd2102.xml"/>
		<Product type="2001" id="0106" name="ZD2102 EU Door/Window Sensor" config="vision/zd2102.xml"/>
		<Product type="2002" id="0201" name="ZP3102 US PIR Motion Sensor" config="vision/zp3102.xml"/>
		<Product type="2002" id="0202" name="ZP3102 AU PIR Motion Sensor" config="vision/zp3102.xml"/>
		<Product type="2002" id="0203" name="ZP3102 EU PIR Motion Sensor" config="vision/zp3102.xml"/>
		<Product type="2002" id="0204" name="ZP3102 JP PIR Motion Sensor" config="vision/zp3102.xml"/>
		<Product type="2002" id="0205" name="ZP3102 EU PIR Motion Sensor" config="vision/zp3102.xml"/>
		<Product type="2003" id="0302" name="ZS5101 Shock and Vibration Sensor" config="vision/zs5101eu.xml"/>
		<Product type="2003" id="0306" name="ZS5101 Shock and Vibration Sensor" config="vision/zs5101eu.xml"/>
		<Product type="2004" id="0403" name="ZS6101 Smoke Detector"/>
		<Product type="2005" id="0503" name="ZM1601 Battery Operated Siren" config="vision/zm1601eu.xml"/>
		<Product type="2005" id="0505" name="ZM1601 Battery Operated Siren" config="vision/zm1601eu.xml"/>
		<Product type="2005" id="0508" name="ZM1601 Battery Operated Siren" config="vision/zm1601eu.xml"/>
		<Product type="2006" id="0610" name="ZM1701 Electronic Deadbolt Door Lock without Handle"/>
		<Product type="2006" id="0620" name="ZM1702 Electronic Deadbolt Door Lock with Handle"/>
		<Product type="2006" id="0621" name="ZM1701 Electronic Deadbolt Door Lock without Handle"/>
		<Product type="2007" id="0703" name="Plug-in Switch"/>
		<Product type="2008" id="0803" name="ZL7101 Plug-in Dimmer Module"/>
		<Product type="2009" id="0903" name="ZM1602 Main Operated Siren" config="vision/zm1602eu.xml"/>
		<Product type="2009" id="0908" name="ZM1602+ DC/AC Power Siren" config="vision/zm1602eu5.xml"/>
		<Product type="200a" id="0a02" name="ZG8101 Garage Door Detector" config="vision/zg8101.xml"/>
		<Product type="200f" id="0f02" name="ZS6301 CO Detector"/>
		<Product type="200f" id="0f03" name="ZS6301 CO Detector"/>
		<Product type="2012" id="1203" name="ZR1202 Repeater"/>
		<Product type="2014" id="1401" name="ZL7101 Plug-in Dimmer Module"/>
		<Product type="2017" id="1717" name="ZL7432 In-Wall Switch, Dual Relay"/>
		<Product type="201f" id="1f10" name="ZD2201 Multisensor 4in1" config="vision/zd2201.xml"/>
		<Product type="3001" id="0104" name="ZM1602 Main Operated Siren"/>
	</Manufacturer>
	<Manufacturer id="0115" name="Z-Wave.Me">
		<Product type="0001" id="0001" name="Z-Wave USB Stick"/>
		<Product type="0001" id="0069" name="Key Fob" config="zwave.me/kfob.xml"/>
		<Product type="0002" id="0003" name="Z-Wave USB Stick"/>
		<Product type="0024" id="0001" name="Floor Thermostat"/>
		<Product type="0100" id="0001" name="ZME_KFOB 4 Button Key Fob" config="zwave.me/kfob.xml"/>
		<Product type="0100" id="0004" name="ZME_WCD2 Double Paddle Wall Controller" config="zwave.me/ZME_WCD2.xml"/>
		<Product type="0100" id="0101" name="ZME_WALLC-S Secure Wall Controller" config="zwave.me/ZME_WALLC-S.xml" />
		<Product type="0100" id="0102" name="ZME_KFOB-S 4 Button Key Fob" config="zwave.me/ZME_KFOB-S.xml" />
		<Product type="0100" id="0103" name="Popp KFOB-C Remote Control" config="zwave.me/popp_kfob-c.xml" />
		<Product type="0100" id="0200" name="Smoke Detector"/>
		<Product type="0100" id="0201" name="Smoke Detector"/>
		<Product type="0100" id="0400" name="Z-Weather Wind and Weather Sensor" config="zwave.me/zweather.xml"/>
		<Product type="0200" id="0001" name="iTemp Temperature Sensor" config="zwave.me/iTemp.xml"/>
		<Product type="0201" id="0001" name="iTemp Temperature Sensor" config="zwave.me/iTemp.xml"/>
		<Product type="0201" id="0002" name="Thermostat"/>
		<Product type="0201" id="0003" name="Binary Sensor"/>
		<Product type="0400" id="0001" name="ZME_UZB1 USB Stick"/>
		<Product type="1000" id="0001" name="ZME_054313Z Flush-Mountable Switch" config="zwave.me/ZME_05431.xml"/>
		<Product type="1000" id="0002" name="ZME_06433/05433 Wall Flush-Mountable Dimmer" config="zwave.me/ZME_06433.xml"/>
		<Product type="1000" id="0003" name="ZME_06436 Motor Control" config="zwave.me/ZME_06436.xml" />
		<Product type="1000" id="0004" name="ZME_064435 Wall Controller" config="zwave.me/ZME_064435.xml"/>
		<Product type="1000" id="0300" name="ZME_RC2 Remote Control" config="zwave.me/ZME_RC2.xml"/>
		<Product type="1100" id="0002" name="PLDE Plug-in Dimmer"/>
	</Manufacturer>
	<Manufacturer id="0147" name="Z-Wave.Me">
		<Product type="0002" id="0003" name="RaZberry Controller"/>
		<Product type="0400" id="0001" name="RaZberry Controller ZWave+"/>
	</Manufacturer>
	<Manufacturer id="004f" name="Z-Wave Technologia">
	</Manufacturer>
	<Manufacturer id="0131" name="Zipato">
		<Product type="0002" id="0002" name="RGBW LED Bulb" config="zipato/RGBBulb.xml" />
		<Product type="6131" id="4501" name="Zipato Mini Keypad" config="zipato/MiniKeypad.xml" />
	</Manufacturer>
	<Manufacturer id="0021" name="Zykronix">
	</Manufacturer>
</ManufacturerSpecificData><|MERGE_RESOLUTION|>--- conflicted
+++ resolved
@@ -58,17 +58,10 @@
 		<Product type="0003" id="000a" name="Smart Energy 220V Utility Switch" config="aeotec/ses.xml"/>
 		<Product type="0003" id="000b" name="Smart Energy Strip"/>
 		<Product type="0003" id="000c" name="Micro Smart Energy Switch" config="aeotec/ses.xml"/>
-<<<<<<< HEAD
 		<Product type="0003" id="000d" name="Micro Smart Energy Illuminator" config="aeotec/sei2.xml"/>
 		<Product type="0003" id="000e" name="Micro Motor Controller" config="aeotec/mmc.xml"/>
 		<Product type="0003" id="0011" name="Micro Double Switch" config="aeotec/ses.xml"/>
-        <Product type="0003" id="0018" name="Smart Switch (2nd Edition)" config="aeotec/ses2a.xml"/>
-=======
-		<Product type="0003" id="000d" name="Micro Smart Energy Illuminator"/>
-		<Product type="0003" id="000e" name="Micro Motor Controller"/>
-		<Product type="0003" id="0011" name="Micro Double Switch"  config="aeotec/msesv2.xml"/>
-		<Product type="0003" id="0018" name="Smart Switch (2nd Edition)"/>
->>>>>>> 91632cc1
+	        <Product type="0003" id="0018" name="Smart Switch (2nd Edition)" config="aeotec/ses2a.xml"/>
 		<Product type="0003" id="001a" name="Micro Switch (2nd Edition)"/>
 		<Product type="0003" id="001b" name="Micro Smart Energy Illuminator G2"/>
 		<Product type="0003" id="0012" name="Micro Smart Energy Switch G2" config="aeotec/ses.xml" />
