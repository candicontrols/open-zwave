<?xml version="1.0" encoding="utf-8"?>
<!--
Aeotec ZW116 Nano Switch, base on Engineering Spec 12/07/2016
Product Type ID: EU=0x00, US=0x01, AU=0x02 CN=0x1D 
-->
<<<<<<< HEAD
<Product xmlns='https://github.com/OpenZWave/open-zwave' Revision="1">
    <!-- Configuration Parameters -->
    <CommandClass id="112">
        <Value type="list" index="3" genre="config" label="Over current protection" units="" min="0" max="1" size="1" value="1">
            <Help>Output load will be closed after 30 seconds if the current exceeds (US: 15.5A, AU or EU: 10.5A).</Help>
            <Item label="Disable" value="0"/>
            <Item label="Enable" value="1"/>
        </Value>
=======
<Product xmlns='http://code.google.com/p/open-zwave/'>
	<!-- Configuration Parameters -->
	<CommandClass id="112">
		<Value type="list" index="3" genre="config" label="Over current protection" units="" min="0" max="1" size="1" value="1">
			<Help>Output load will be closed after 30 seconds if the current exceeds (US: 15.5A, AU or EU: 10.5A).</Help>
			<Item label="Disable" value="0"/>
			<Item label="Enable" value="1"/>
		</Value>
>>>>>>> 02c3ef6a
		<Value type="list" index="4" genre="config" label="Over heat protection" units="" min="0" max="1" size="1" value="0">
			<Help>Output load will be closed after 30 seconds if the temperature inside the product exceeds 100C.</Help>
			<Item label="Disable" value="0"/>
			<Item label="Enable" value="1"/>
		</Value>
		<Value type="list" index="20" genre="config" label="Status re-power on" size="1" value="0">
			<Help>Configure the output load status after re-power on</Help>
			<Item label="The last status before the power outage" value="0"/>
			<Item label="Always on" value="1"/>
			<Item label="Always off" value="2"/>
		</Value>
		<Value type="list" index="80" genre="config" label="Notification report association group 1" units="" size="1" value="3">
			<Help>To set which notification would be sent to the associated nodes in association group 1 when the state of output load is changed</Help>
			<Item label="None" value="0"/>
			<Item label="Hail" value="1"/>
			<Item label="Basic" value="2"/>
			<Item label="Hail CC when using the external switch to switch the loads" value="3"/>
		</Value>
		<Value type="list" index="81" genre="config" label="Notification report using the external switch 1" units="" size="1" value="1">
			<Help>To set which notification would be sent to the associated nodes in association group 3 when using the external switch 1 to switch the loads</Help>
			<Item label="None" value="0"/>
			<Item label="Basic" value="1"/>
		</Value>
		<Value type="list" index="82" genre="config" label="Notification report using the external switch 2" units="" size="1" value="1">
			<Help>To set which notification would be sent to the associated nodes in association group 4 when using the external switch 2 to switch the loads</Help>
			<Item label="None" value="0"/>
			<Item label="Basic" value="1"/>
		</Value>
		<Value type="list" index="83" genre="config" label="LED status" units="" size="1" value="0">
			<Help>Configure the state of LED when it is in 3 modes below</Help>
			<Item label="The LED will follow the status" value="0"/>
			<Item label="LED will follow the status (on/off) of its load but the LED will turn off after 5 seconds" value="1"/>
			<Item label="Night light mode" value="2"/>
		</Value>
		<Value type="int" index="84" genre="config" label="Time set for Night light mode" value="301991936">
			<Help>
				Value1: Hour of ON.
				Value2: Minute of ON.
				Value3: Hour of OFF.
				Value4: Minute of OFF.
				E.g. The default setting is the Night light mode is enabled at 12: 00 and disabled at 8:00 0x12000800.
			</Help>
		</Value>
		<Value type="int" index="86" genre="config" label="Set the ON time of output load" value="8327680">
			<Help>
				Value1: 0= Disable / 1= Enable.
				Value2: Weekday (Bit 0-6 means Monday to Sunday).
				Value3: Hour of turning OFF.
				Value4: Minute of turning OFF
				E.g. The default setting 0x007F1200
			</Help>
		</Value>
		<Value type="int" index="87" genre="config" label="Set the OFF time of output load" value="8328960">
			<Help>
				Value1: 0= Disable / 1= Enable.
				Value2: Weekday (Bit 0-6 means Monday to Sunday).
				Value3: Hour of turning OFF.
				Value4: Minute of turning OFF
				E.g. The default setting 0x001707F00
			</Help>
		</Value>
		<Value type="list" index="90" genre="config" label="Enable/disable the parameter 91 and 92" units="" size="1" value="0">
			<Help>If this parameter is set to 1 (Enable), the parameter 101 - 103 should be set to 0.</Help>
			<Item label="Disable" value="0"/>
			<Item label="Enable" value="1"/>
		</Value>
		<Value type="short" index="91" genre="config" label="Minimum Change to send Report (Watt)" units="watts" min="0" max="6000" size="2" value="25">
			<Help>The value represents the minimum change in wattage for a Report to be sent (default 25 W)</Help>
		</Value>
		<Value type="byte" index="92" genre="config" label="Minimum Change to send Report (%)" units="%" min="0" max="100" value="5">
			<Help>The value represents the minimum percentage change in wattage for a Report to be sent (Default 5)</Help>
		</Value>
		<Value type="button" index="100" genre="config" label="Default Group Reports" units="" write_only="true" affects="101,102,103">
			<Help>Set report types for groups 1, 2 and 3 to default.</Help>
		</Value>
		<Value type="int" index="101" genre="config" label="Report type sent in Reporting Group 1" units="" value="0">
			<Help>
				Defines the type of report sent for reporting group 1.
				1 is meter report for voltage.
				2 is meter report for current.
				4 is meter report for watts.
				8 is meter report for kilowatts.
				Value 1 (msb) Reserved
				Value 2 Reserved
				Value 3 Reserved
				Value 4 (lsb) bits 7-4 reserved
				bit 3 current
				bit 2 voltage
				bit 1 watt
				bit 0 kWh
			</Help>
		</Value>
		<Value type="int" index="102" genre="config" label="Report type sent in Reporting Group 2" units="" value="0">
			<Help>
				Defines the type of report sent for reporting group 2.
				1 is meter report for voltage.
				2 is meter report for current.
				4 is meter report for watts.
				8 is meter report for kilowatts.
				Value 1 (msb) Reserved
				Value 2 Reserved
				Value 3 Reserved
				Value 4 (lsb) bits 7-4 reserved
				bit 3 current
				bit 2 voltage
				bit 1 watt
				bit 0 kWh
			</Help>
		</Value>
		<Value type="int" index="103" genre="config" label="Report type sent in Reporting Group 3" units="" value="0">
			<Help>
				Defines the type of report sent for reporting group 3.
				1 is meter report for voltage.
				2 is meter report for current.
				4 is meter report for watts.
				8 is meter report for kilowatts.
				Value 1 (msb) Reserved
				Value 2 Reserved
				Value 3 Reserved
				Value 4 (lsb) bits 7-4 reserved
				bit 3 current
				bit 2 voltage
				bit 1 watt
				bit 0 kWh
			</Help>
		</Value>
		<Value type="button" index="110" genre="config" label="Set 111-113 to default" units="" write_only="true" value="0" affects="111,112,113">
			<Help>Set time interval for sending reports for groups 1, 2 and 3 to default.</Help>
		</Value>
		<Value type="int" index="111" genre="config" label="Send Interval for Reporting Group 1" units="seconds" min="0" max="2147483647" value="10">
			<Help>Defines the time interval when the defined report for group 1 is sent.</Help>
		</Value>
		<Value type="int" index="112" genre="config" label="Send Interval for Reporting Group 2" units="seconds" min="0" max="2147483647" value="600">
			<Help>Defines the time interval when the defined report for group 2 is sent.</Help>
		</Value>
		<Value type="int" index="113" genre="config" label="Send Interval for Reporting Group 3" units="seconds" min="0" max="2147483647" value="600">
			<Help>Defines the time interval when the defined report for group 3 is sent.</Help>
		</Value>
		<Value type="list" index="120" genre="config" label="Set the external S1 mode" units="" min="0" max="3" size="1" value="0">
			<Help>When the switch mode of S1 is determined or identified or configured, this mode value will not be reset after exclusion</Help>
			<Item label="Enter automatic identification" value="0"/>
			<Item label="2-state switch" value="1"/>
			<Item label="3-way switch" value="2"/>
			<Item label="momentary button" value="3"/>
		</Value>
		<Value type="list" index="121" genre="config" label="Set the external S2 mode" units="" min="0" max="3" size="1" value="0">
			<Help>When the switch mode of S2 is determined or identified or configured, this mode value will not be reset after exclusion</Help>
			<Item label="Enter automatic identification" value="0"/>
			<Item label="2-state switch" value="1"/>
			<Item label="3-way switch" value="2"/>
			<Item label="momentary button" value="3"/>
		</Value>
		<Value type="list" index="122" genre="config" label="Set the control destination of the external switch" units="" min="0" max="3" size="1" value="3">
			<Help></Help>
			<Item label="Control itself" value="1"/>
			<Item label="Control other nodes in the same network" value="2"/>
			<Item label="Control itself and other nodes in the same network" value="3"/>
		</Value>
		<Value type="list" index="252" genre="config" label="Configuration Locked" units="" min="0" max="1" size="1" value="0">
			<Help>Enable/disable Configuration Locked</Help>
			<Item label="Disable" value="0"/>
			<Item label="Enable" value="1"/>
		</Value>
		<Value type="list" index="255" genre="config" label="Reset To Factory Defaults" size="4" value="1" write_only="true">
			<Help>Reset to factory defaults</Help>
			<Item label="Reset to factory default setting" value="0"/>
			<Item label="Normal" value="1"/>
			<Item label="Reset to factory default setting and removed from the z-wave network" value="1431655765"/>
		</Value>
	</CommandClass>
	<!-- Association Groups -->
	<CommandClass id="133">
		<Associations num_groups="4">
			<Group index="1" max_associations="5" label="Lifeline"/>
			<Group index="2" max_associations="5" label="Retransmit"/>
			<Group index="3" max_associations="5" label="Control Key1"/>
			<Group index="4" max_associations="5" label="Control Key2"/>
		</Associations>
	</CommandClass>
</Product><|MERGE_RESOLUTION|>--- conflicted
+++ resolved
@@ -3,8 +3,7 @@
 Aeotec ZW116 Nano Switch, base on Engineering Spec 12/07/2016
 Product Type ID: EU=0x00, US=0x01, AU=0x02 CN=0x1D 
 -->
-<<<<<<< HEAD
-<Product xmlns='https://github.com/OpenZWave/open-zwave' Revision="1">
+<Product xmlns='https://github.com/OpenZWave/open-zwave' Revision="2">
     <!-- Configuration Parameters -->
     <CommandClass id="112">
         <Value type="list" index="3" genre="config" label="Over current protection" units="" min="0" max="1" size="1" value="1">
@@ -12,16 +11,6 @@
             <Item label="Disable" value="0"/>
             <Item label="Enable" value="1"/>
         </Value>
-=======
-<Product xmlns='http://code.google.com/p/open-zwave/'>
-	<!-- Configuration Parameters -->
-	<CommandClass id="112">
-		<Value type="list" index="3" genre="config" label="Over current protection" units="" min="0" max="1" size="1" value="1">
-			<Help>Output load will be closed after 30 seconds if the current exceeds (US: 15.5A, AU or EU: 10.5A).</Help>
-			<Item label="Disable" value="0"/>
-			<Item label="Enable" value="1"/>
-		</Value>
->>>>>>> 02c3ef6a
 		<Value type="list" index="4" genre="config" label="Over heat protection" units="" min="0" max="1" size="1" value="0">
 			<Help>Output load will be closed after 30 seconds if the temperature inside the product exceeds 100C.</Help>
 			<Item label="Disable" value="0"/>
