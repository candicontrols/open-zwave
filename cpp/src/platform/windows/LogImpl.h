//-----------------------------------------------------------------------------
//
//	LogImpl.h
//
//	Windows implementation of message and error logging
//
//	Copyright (c) 2010 Mal Lansell <mal@lansell.org>
//	All rights reserved.
//
//	SOFTWARE NOTICE AND LICENSE
//
//	This file is part of OpenZWave.
//
//	OpenZWave is free software: you can redistribute it and/or modify
//	it under the terms of the GNU Lesser General Public License as published
//	by the Free Software Foundation, either version 3 of the License,
//	or (at your option) any later version.
//
//	OpenZWave is distributed in the hope that it will be useful,
//	but WITHOUT ANY WARRANTY; without even the implied warranty of
//	MERCHANTABILITY or FITNESS FOR A PARTICULAR PURPOSE.  See the
//	GNU Lesser General Public License for more details.
//
//	You should have received a copy of the GNU Lesser General Public License
//	along with OpenZWave.  If not, see <http://www.gnu.org/licenses/>.
//
//-----------------------------------------------------------------------------
#ifndef _LogImpl_H
#define _LogImpl_H

#include "Defs.h"
#include <string>
#include "platform/Log.h"
<<<<<<< HEAD
#include "windows.h"
=======
#include <windows.h>
>>>>>>> bc82d4b7

namespace OpenZWave
{
	/** \brief Windows-specific implementation of the Log class.
	 */
	class LogImpl : public i_LogImpl
	{
	private:
		friend class Log;

		LogImpl( string const& _filename, bool const _bAppendLog, bool const _bConsoleOutput, LogLevel const _saveLevel, LogLevel const _queueLevel, LogLevel const _dumpTrigger );
		~LogImpl();

		void Write( LogLevel _level, uint8 const _nodeId, char const* _format, va_list _args );
		void Queue( char const* _buffer );
		void QueueDump();
		void QueueClear();
		void SetLoggingState( LogLevel _saveLevel, LogLevel _queueLevel, LogLevel _dumpTrigger );
		void SetLogFileName( const string &_filename );

		string GetTimeStampString();
		string GetNodeString( uint8 const _nodeId );
		string GetThreadId();
		string GetLogLevelString(LogLevel _level);
		unsigned int toEscapeCode(LogLevel _level);

		string m_filename;						/**< filename specified by user (default is ozw_log.txt) */
		bool m_bConsoleOutput;					/**< if true, send log output to console as well as to the file */
		bool m_bAppendLog;						/**< if true, the log file should be appended to any with the same name */
		list<string> m_logQueue;				/**< list of queued log messages */
		LogLevel m_saveLevel;
		LogLevel m_queueLevel;
		LogLevel m_dumpTrigger;
	};

} // namespace OpenZWave

#endif //_LogImpl_H
<|MERGE_RESOLUTION|>--- conflicted
+++ resolved
@@ -31,11 +31,7 @@
 #include "Defs.h"
 #include <string>
 #include "platform/Log.h"
-<<<<<<< HEAD
-#include "windows.h"
-=======
 #include <windows.h>
->>>>>>> bc82d4b7
 
 namespace OpenZWave
 {
