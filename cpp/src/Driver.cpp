//-----------------------------------------------------------------------------
//
//	Driver.cpp
//
//	Communicates with a Z-Wave network
//
//	Copyright (c) 2010 Mal Lansell <openzwave@lansell.org>
//
//	SOFTWARE NOTICE AND LICENSE
//
//	This file is part of OpenZWave.
//
//	OpenZWave is free software: you can redistribute it and/or modify
//	it under the terms of the GNU Lesser General Public License as published
//	by the Free Software Foundation, either version 3 of the License,
//	or (at your option) any later version.
//
//	OpenZWave is distributed in the hope that it will be useful,
//	but WITHOUT ANY WARRANTY; without even the implied warranty of
//	MERCHANTABILITY or FITNESS FOR A PARTICULAR PURPOSE.  See the
//	GNU Lesser General Public License for more details.
//
//	You should have received a copy of the GNU Lesser General Public License
//	along with OpenZWave.  If not, see <http://www.gnu.org/licenses/>.
//
//-----------------------------------------------------------------------------
#include "Defs.h"
#include "Driver.h"
#include "Options.h"
#include "Manager.h"
#include "Node.h"
#include "Msg.h"
#include "Notification.h"
#include "Scene.h"
#include "ZWSecurity.h"
#include "DNSThread.h"
#include "Http.h"
#include "ManufacturerSpecificDB.h"

#include "platform/Event.h"
#include "platform/Mutex.h"
#include "platform/SerialController.h"
#ifdef WINRT
#include "platform/winRT/HidControllerWinRT.h"
#else
#include "platform/HidController.h"
#endif
#include "platform/Thread.h"
#include "platform/Log.h"
#include "platform/TimeStamp.h"

#include "command_classes/CommandClasses.h"
#include "command_classes/ApplicationStatus.h"
#include "command_classes/ControllerReplication.h"
#include "command_classes/Security.h"
#include "command_classes/WakeUp.h"
#include "command_classes/SwitchAll.h"
#include "command_classes/ManufacturerSpecific.h"
#include "command_classes/NoOperation.h"

#include "value_classes/ValueID.h"
#include "value_classes/Value.h"
#include "value_classes/ValueStore.h"

#include "tinyxml.h"


#include "Utils.h"
#if defined(__unix__) || (defined(__APPLE__) && defined(__MACH__))
# include <unistd.h>
#elif defined _WIN32
# include <windows.h>
#define sleep(x) Sleep(1000 * x)
#endif
#include <algorithm>
#include <iostream>
#include <sstream>
#include <iomanip>

using namespace OpenZWave;

// Version numbering for saved configurations. Any change that will invalidate
// previously saved configurations must be accompanied by an increment to the
// version number, and a comment explaining the date of, and reason for, the change.
//
// 01: 12-31-2010 - Introduced config version numbering due to ValueID format change.
// 02: 01-12-2011 - Command class m_afterMark sense corrected, and attribute named to match.
// 03: 08-04-2011 - Changed command class instance handling for non-sequential MultiChannel endpoints.
//
uint32 const c_configVersion = 3;

static char const* c_libraryTypeNames[] =
{
		"Unknown",			// library type 0
		"Static Controller",		// library type 1
		"Controller",       		// library type 2
		"Enhanced Slave",   		// library type 3
		"Slave",            		// library type 4
		"Installer",			// library type 5
		"Routing Slave",		// library type 6
		"Bridge Controller",    	// library type 7
		"Device Under Test"		// library type 8
};

static char const* c_controllerCommandNames[] =
{
		"None",
		"Add Device",
		"Create New Primary",
		"Receive Configuration",
		"Remove Device",
		"Remove Failed Node",
		"Has Node Failed",
		"Replace Failed Node",
		"Transfer Primary Role",
		"Request Network Update",
		"Request Node Neighbor Update",
		"Assign Return Route",
		"Delete All Return Routes",
		"Send Node Information",
		"Replication Send",
		"Create Button",
		"Delete Button"
};

static char const* c_sendQueueNames[] =
{
		"Command",
		"Security",
		"NoOp",
		"Controller",
		"WakeUp",
		"Send",
		"Query",
		"Poll"
};


//-----------------------------------------------------------------------------
// <Driver::Driver>
// Constructor
//-----------------------------------------------------------------------------
Driver::Driver
(
		string const& _controllerPath,
		ControllerInterface const& _interface
):
m_driverThread( new Thread( "driver" ) ),
m_dns ( new DNSThread(this) ),
m_dnsThread ( new Thread( "dns" ) ),
m_initMutex(new Mutex()),
m_exit( false ),
m_init( false ),
m_awakeNodesQueried( false ),
m_allNodesQueried( false ),
m_notifytransactions( false ),
m_controllerInterfaceType( _interface ),
m_controllerPath( _controllerPath ),
m_controller( NULL ),
m_homeId( 0 ),
m_libraryVersion( "" ),
m_libraryTypeName( "" ),
m_libraryType( 0 ),
m_manufacturerId( 0 ),
m_productType( 0 ),
m_productId ( 0 ),
m_initVersion( 0 ),
m_initCaps( 0 ),
m_controllerCaps( 0 ),
m_Controller_nodeId ( 0 ),
m_nodeMutex( new Mutex() ),
m_controllerReplication( NULL ),
m_transmitOptions( TRANSMIT_OPTION_ACK | TRANSMIT_OPTION_AUTO_ROUTE | TRANSMIT_OPTION_EXPLORE ),
m_waitingForAck( false ),
m_expectedCallbackId( 0 ),
m_expectedReply( 0 ),
m_expectedCommandClassId( 0 ),
m_expectedNodeId( 0 ),
m_pollThread( new Thread( "poll" ) ),
m_pollMutex( new Mutex() ),
m_pollInterval( 0 ),
m_bIntervalBetweenPolls( false ),				// if set to true (via SetPollInterval), the pollInterval will be interspersed between each poll (so a much smaller m_pollInterval like 100, 500, or 1,000 may be appropriate)
m_currentControllerCommand( NULL ),
m_SUCNodeId( 0 ),
m_controllerResetEvent( NULL ),
m_sendMutex( new Mutex() ),
m_currentMsg( NULL ),
m_virtualNeighborsReceived( false ),
m_notificationsEvent( new Event() ),
m_SOFCnt( 0 ),
m_ACKWaiting( 0 ),
m_readAborts( 0 ),
m_badChecksum( 0 ),
m_readCnt( 0 ),
m_writeCnt( 0 ),
m_CANCnt( 0 ),
m_NAKCnt( 0 ),
m_ACKCnt( 0 ),
m_OOFCnt( 0 ),
m_dropped( 0 ),
m_retries( 0 ),
m_callbacks( 0 ),
m_badroutes( 0 ),
m_noack( 0 ),
m_netbusy( 0 ),
m_notidle( 0 ),
m_nondelivery( 0 ),
m_routedbusy( 0 ),
m_broadcastReadCnt( 0 ),
m_broadcastWriteCnt( 0 ),
m_nonceReportSent( 0 ),
m_nonceReportSentAttempt( 0 ),
m_queueMsgEvent (new Event() ),
m_eventMutex (new Mutex() )
{
	// set a timestamp to indicate when this driver started
	TimeStamp m_startTime;

	// Create the message queue events
	for( int32 i=0; i<MsgQueue_Count; ++i )
	{
		m_queueEvent[i] = new Event();
	}

	// Clear the nodes array
	memset( m_nodes, 0, sizeof(Node*) * 256 );

	// Clear the virtual neighbors array
	memset( m_virtualNeighbors, 0, NUM_NODE_BITFIELD_BYTES );

	// Initilize the Network Keys

	initNetworkKeys(false);

	if( ControllerInterface_Hid == _interface )
	{
		m_controller = new HidController();
	}
	else
	{
		m_controller = new SerialController();
	}
	m_controller->SetSignalThreshold( 1 );

	Options::Get()->GetOptionAsBool( "NotifyTransactions", &m_notifytransactions );
	Options::Get()->GetOptionAsInt( "PollInterval", &m_pollInterval );
	Options::Get()->GetOptionAsBool( "IntervalBetweenPolls", &m_bIntervalBetweenPolls );

	m_httpClient = new HttpClient(this);

	m_mfs = ManufacturerSpecificDB::Create();

<<<<<<< HEAD
    bool update = false;
    Options::Get()->GetOptionAsBool("AutoUpdateConfigFile", &update);
	CheckMFSConfigRevision();
=======
	bool update = false;
	Options::Get()->GetOptionAsBool("AutoUpdateConfigFile", &update);
	CheckMFSConfigRevision(update);
>>>>>>> ba6106b5

}

//-----------------------------------------------------------------------------
// <Driver::Driver>
// Destructor
//-----------------------------------------------------------------------------
Driver::~Driver
(
)
{

	/* Signal that we are going away... so at least Apps know... */
	Notification* notification = new Notification( Notification::Type_DriverRemoved );
	notification->SetHomeAndNodeIds( m_homeId, 0 );
	QueueNotification( notification );
	NotifyWatchers();


	// append final driver stats output to the log file
	LogDriverStatistics();

	// Save the driver config before deleting anything else
	bool save;
	if( Options::Get()->GetOptionAsBool( "SaveConfiguration", &save) )
	{
		if( save )
		{
			WriteConfig();
			Scene::WriteXML( "zwscene.xml" );
		}
	}

	// The order of the statements below has been achieved by mitigating freed memory
	//references using a memory allocator checker. Do not rearrange unless you are
	//certain memory won't be referenced out of order. --Greg Satz, April 2010
	m_initMutex->Lock();
	m_exit = true;
	m_initMutex->Unlock();

	m_pollThread->Stop();
	m_pollThread->Release();

	m_dnsThread->Stop();
	m_dnsThread->Release();
	delete m_dns;

	m_driverThread->Stop();
	m_driverThread->Release();

	m_sendMutex->Release();

	m_controller->Close();
	m_controller->Release();

	m_initMutex->Release();

	if( m_currentMsg != NULL )
	{
		RemoveCurrentMsg();
	}

	// Clear the node data
	{
		LockGuard LG(m_nodeMutex);
		for( int i=0; i<256; ++i )
		{
			if( GetNodeUnsafe( i ) )
			{
				delete m_nodes[i];
				m_nodes[i] = NULL;
				Notification* notification = new Notification( Notification::Type_NodeRemoved );
				notification->SetHomeAndNodeIds( m_homeId, i );
				QueueNotification( notification );
			}
		}
	}
	// Don't release until all nodes have removed their poll values
	m_pollMutex->Release();

	// Clear the send Queue
	for( int32 i=0; i<MsgQueue_Count; ++i )
	{
		while( !m_msgQueue[i].empty() )
		{
			MsgQueueItem const& item = m_msgQueue[i].front();
			if( MsgQueueCmd_SendMsg == item.m_command )
			{
				delete item.m_msg;
			}
			else if( MsgQueueCmd_Controller == item.m_command )
			{
				delete item.m_cci;
			}
			m_msgQueue[i].pop_front();
		}

		m_queueEvent[i]->Release();
	}
	/* Doing our Notification Call back here in the destructor is just asking for trouble
	 * as there is a good chance that the application will do some sort of GetDriver() supported
	 * method on the Manager Class, which by this time, most of the OZW Classes associated with the
	 * Driver class is 99% destructed. (mainly nodes, which cascade to CC, which cascade to ValueID
	 * classes etc). We might need a flag around the Manager::GetDriver() class that stops applications
	 * from getting a half destructed Driver Reference, but still retain a Internal GetDriver() method
	 * that can return half destructed Driver references for internal classes (as per Greg's note above)
	 */
	bool notify;
	if( Options::Get()->GetOptionAsBool( "NotifyOnDriverUnload", &notify) )
	{
		if( notify )
		{
			NotifyWatchers();
		}
	}

	if (m_controllerReplication)
		delete m_controllerReplication;

	m_notificationsEvent->Release();
	m_nodeMutex->Release();

}

//-----------------------------------------------------------------------------
// <Driver::Start>
// Start the driver thread
//-----------------------------------------------------------------------------
void Driver::Start
(
)
{
	// Start the thread that will handle communications with the Z-Wave network
	m_driverThread->Start( Driver::DriverThreadEntryPoint, this );
	m_dnsThread->Start ( DNSThread::DNSThreadEntryPoint, m_dns);
}

//-----------------------------------------------------------------------------
// <Driver::DriverThreadEntryPoint>
// Entry point of the thread for creating and managing the worker threads
//-----------------------------------------------------------------------------
void Driver::DriverThreadEntryPoint
(
		Event* _exitEvent,
		void* _context
)
{
	Driver* driver = (Driver*)_context;
	if( driver )
	{
		driver->DriverThreadProc( _exitEvent );
	}
}

//-----------------------------------------------------------------------------
// <Driver::DriverThreadProc>
// Create and manage the worker threads
//-----------------------------------------------------------------------------
void Driver::DriverThreadProc
(
		Event* _exitEvent
)
{
#define WAITOBJECTCOUNT 11

	uint32 attempts = 0;
	bool mfsisReady = false;
	while( true )
	{
		if( Init( attempts ) )
		{
			// Driver has been initialised
			Wait* waitObjects[WAITOBJECTCOUNT];
			waitObjects[0] = _exitEvent;						// Thread must exit.
			waitObjects[1] = m_notificationsEvent;				// Notifications waiting to be sent.
			waitObjects[2] = m_queueMsgEvent; ;					// a DNS and HTTP Event
			waitObjects[3] = m_controller;					    // Controller has received data.
			waitObjects[4] = m_queueEvent[MsgQueue_Command];	// A controller command is in progress.
			waitObjects[5] = m_queueEvent[MsgQueue_NoOp];		// Send device probes and diagnostics messages
			waitObjects[6] = m_queueEvent[MsgQueue_Controller];	// A multi-part controller command is in progress
			waitObjects[7] = m_queueEvent[MsgQueue_WakeUp];		// A node has woken. Pending messages should be sent.
			waitObjects[8] = m_queueEvent[MsgQueue_Send];		// Ordinary requests to be sent.
			waitObjects[9] = m_queueEvent[MsgQueue_Query];		// Node queries are pending.
			waitObjects[10] = m_queueEvent[MsgQueue_Poll];		// Poll request is waiting.

			TimeStamp retryTimeStamp;
			int retryTimeout = RETRY_TIMEOUT;
			Options::Get()->GetOptionAsInt( "RetryTimeout", &retryTimeout );
			//retryTimeout = RETRY_TIMEOUT * 10;
			while( true )
			{
				Log::Write( LogLevel_StreamDetail, "      Top of DriverThreadProc loop." );
				uint32 count = WAITOBJECTCOUNT;
				int32 timeout = Wait::Timeout_Infinite;

				// if the ManufacturerDB class is setting up, we can't do anything yet
				if (mfsisReady == false) {
					count=3;

					// If we're waiting for a message to complete, we can only
					// handle incoming data, notifications, DNS/HTTP  and exit events.
				} else if( m_waitingForAck || m_expectedCallbackId || m_expectedReply )
				{
					count = 4;
					timeout = m_waitingForAck ? ACK_TIMEOUT : retryTimeStamp.TimeRemaining();
					if( timeout < 0 )
					{
						timeout = 0;
					}
				}
				else if( m_currentControllerCommand != NULL )
				{
					count = 7;
				}
				else
				{
					Log::QueueClear();							// clear the log queue when starting a new message
				}

				// Wait for something to do
				int32 res = Wait::Multiple( waitObjects, count, timeout );

				switch( res )
				{
				case -1:
				{
					// Wait has timed out - time to resend
					if( m_currentMsg != NULL )
					{
						Notification* notification = new Notification( Notification::Type_Notification );
						notification->SetHomeAndNodeIds( m_homeId, m_currentMsg->GetTargetNodeId() );
						notification->SetNotification( Notification::Code_Timeout );
						QueueNotification( notification );
					}
					if( WriteMsg( "Wait Timeout" ) )
					{
						retryTimeStamp.SetTime( retryTimeout );
					}
					break;
				}
				case 0:
				{
					// Exit has been signalled
					return;
				}
				case 1:
				{
					// Notifications are waiting to be sent
					NotifyWatchers();
					break;
				}
				case 2:
				{
					// a DNS or HTTP Event has occurred
					ProcessEventMsg();
					if (mfsisReady == false && m_mfs->isReady()) {
						Notification* notification = new Notification( Notification::Type_ManufacturerSpecificDBReady );
						QueueNotification( notification );
						mfsisReady = true;
					}
					break;
				}
				case 3:
				{
					// Data has been received
					ReadMsg();
					break;
				}
				default:
				{
					// All the other events are sending message queue items
					if( WriteNextMsg( (MsgQueue)(res-4) ) )
					{
						retryTimeStamp.SetTime( retryTimeout );
					}
					break;
				}
				}
			}
		}

		++attempts;

		uint32 maxAttempts = 0;
		Options::Get()->GetOptionAsInt("DriverMaxAttempts", (int32 *)&maxAttempts);
		if( maxAttempts && (attempts >= maxAttempts) )
		{
			Manager::Get()->Manager::SetDriverReady(this, false);
			NotifyWatchers();
			break;
		}

		if( attempts < 25 )
		{
			// Retry every 5 seconds for the first two minutes
			if( Wait::Single( _exitEvent, 5000 ) == 0 )
			{
				// Exit signalled.
				return;
			}
		}
		else
		{
			// Retry every 30 seconds after that
			if( Wait::Single( _exitEvent, 30000 ) == 0 )
			{
				// Exit signalled.
				return;
			}
		}
	}
}


//-----------------------------------------------------------------------------
// <Driver::Init>
// Initialize the controller
//-----------------------------------------------------------------------------
bool Driver::Init
(
		uint32 _attempts
)
{
	m_initMutex->Lock();

	if (m_exit)
	{
		m_initMutex->Unlock();
		return false;
	}

	m_Controller_nodeId = -1;
	m_waitingForAck = false;

	// Open the controller
	Log::Write( LogLevel_Info, "  Opening controller %s", m_controllerPath.c_str() );

	if( !m_controller->Open( m_controllerPath ) )
	{
		Log::Write( LogLevel_Warning, "WARNING: Failed to init the controller (attempt %d)", _attempts );
		m_initMutex->Unlock();
		return false;
	}

	// Controller opened successfully, so we need to start all the worker threads
	m_pollThread->Start( Driver::PollThreadEntryPoint, this );

	// Send a NAK to the ZWave device
	uint8 nak = NAK;
	m_controller->Write( &nak, 1 );

	// Get/set ZWave controller information in its preferred initialization order
	m_controller->PlayInitSequence( this );

	//If we ever want promiscuous mode uncomment this code.
	//Msg* msg = new Msg( "FUNC_ID_ZW_SET_PROMISCUOUS_MODE", 0xff, REQUEST, FUNC_ID_ZW_SET_PROMISCUOUS_MODE, false, false );
	//msg->Append( 0xff );
	//SendMsg( msg );

	m_initMutex->Unlock();

	// Init successful
	return true;
}

//-----------------------------------------------------------------------------
// <Driver::RemoveQueues>
// Clean up any messages to a node
//-----------------------------------------------------------------------------
void Driver::RemoveQueues
(
		uint8 const _nodeId
)
{
	if( m_currentMsg != NULL && m_currentMsg->GetTargetNodeId() == _nodeId )
	{
		RemoveCurrentMsg();
	}

	// Clear the send Queue
	for( int32 i=0; i<MsgQueue_Count; ++i )
	{
		list<MsgQueueItem>::iterator it = m_msgQueue[i].begin();
		while( it != m_msgQueue[i].end() )
		{
			bool remove = false;
			MsgQueueItem const& item = *it;
			if( MsgQueueCmd_SendMsg == item.m_command && _nodeId == item.m_msg->GetTargetNodeId() )
			{
				delete item.m_msg;
				remove = true;
			}
			else if( MsgQueueCmd_QueryStageComplete == item.m_command && _nodeId == item.m_nodeId )
			{
				remove = true;
			}
			else if( MsgQueueCmd_Controller == item.m_command && _nodeId == item.m_cci->m_controllerCommandNode && m_currentControllerCommand != item.m_cci )
			{
				delete item.m_cci;
				remove = true;
			}
			else if (MsgQueueCmd_ReloadNode == item.m_command && _nodeId == item.m_nodeId)
			{
				remove = true;
			}
			if( remove )
			{
				it = m_msgQueue[i].erase( it );
			}
			else
			{
				++it;
			}
		}
		if( m_msgQueue[i].empty() )
		{
			m_queueEvent[i]->Reset();
		}
	}
}

//-----------------------------------------------------------------------------
//	Configuration
//-----------------------------------------------------------------------------

//-----------------------------------------------------------------------------
// <Driver::ReadConfig>
// Read our configuration from an XML document
//-----------------------------------------------------------------------------
bool Driver::ReadConfig
(
)
{
	char str[32];
	int32 intVal;

	// Load the XML document that contains the driver configuration
	string userPath;
	Options::Get()->GetOptionAsString( "UserPath", &userPath );

	snprintf( str, sizeof(str), "ozwcache_0x%08x.xml", m_homeId );
	string filename =  userPath + string(str);

	TiXmlDocument doc;
	if( !doc.LoadFile( filename.c_str(), TIXML_ENCODING_UTF8 ) )
	{
		return false;
	}

	TiXmlElement const* driverElement = doc.RootElement();

	// Version
	if( TIXML_SUCCESS != driverElement->QueryIntAttribute( "version", &intVal ) || (uint32)intVal != c_configVersion )
	{
		Log::Write( LogLevel_Warning, "WARNING: Driver::ReadConfig - %s is from an older version of OpenZWave and cannot be loaded.", filename.c_str() );
		return false;
	}

	// Capabilities
	if( TIXML_SUCCESS == driverElement->QueryIntAttribute( "revision", &intVal ) )
	{
		m_mfs->setLatestRevision(intVal);
	}


	// Home ID
	char const* homeIdStr = driverElement->Attribute( "home_id" );
	if( homeIdStr )
	{
		char* p;
		uint32 homeId = (uint32)strtoul( homeIdStr, &p, 0 );

		if( homeId != m_homeId )
		{
			Log::Write( LogLevel_Warning, "WARNING: Driver::ReadConfig - Home ID in file %s is incorrect", filename.c_str() );
			return false;
		}
	}
	else
	{
		Log::Write( LogLevel_Warning, "WARNING: Driver::ReadConfig - Home ID is missing from file %s", filename.c_str() );
		return false;
	}

	// Node ID
	if( TIXML_SUCCESS == driverElement->QueryIntAttribute( "node_id", &intVal ) )
	{
		if( (uint8)intVal != m_Controller_nodeId )
		{
			Log::Write( LogLevel_Warning, "WARNING: Driver::ReadConfig - Controller Node ID in file %s is incorrect", filename.c_str() );
			return false;
		}
	}
	else
	{
		Log::Write( LogLevel_Warning, "WARNING: Driver::ReadConfig - Node ID is missing from file %s", filename.c_str() );
		return false;
	}

	// Capabilities
	if( TIXML_SUCCESS == driverElement->QueryIntAttribute( "api_capabilities", &intVal ) )
	{
		m_initCaps = (uint8)intVal;
	}

	if( TIXML_SUCCESS == driverElement->QueryIntAttribute( "controller_capabilities", &intVal ) )
	{
		m_controllerCaps = (uint8)intVal;
	}

	// Poll Interval
	if( TIXML_SUCCESS == driverElement->QueryIntAttribute( "poll_interval", &intVal ) )
	{
		m_pollInterval = intVal;
	}

	// Poll Interval--between polls or period for polling the entire pollList?
	char const* cstr = driverElement->Attribute( "poll_interval_between" );
	if( cstr )
	{
		m_bIntervalBetweenPolls = !strcmp( str, "true" );
	}

	// Read the nodes
	LockGuard LG(m_nodeMutex);
	TiXmlElement const* nodeElement = driverElement->FirstChildElement();
	while( nodeElement )
	{
		char const* str = nodeElement->Value();
		if( str && !strcmp( str, "Node" ) )
		{
			// Get the node Id from the XML
			if( TIXML_SUCCESS == nodeElement->QueryIntAttribute( "id", &intVal ) )
			{
				uint8 nodeId = (uint8)intVal;
				Node* node = new Node( m_homeId, nodeId );
				m_nodes[nodeId] = node;

				Notification* notification = new Notification( Notification::Type_NodeAdded );
				notification->SetHomeAndNodeIds( m_homeId, nodeId );
				QueueNotification( notification );

				// Read the rest of the node configuration from the XML
				node->ReadXML( nodeElement );
			}
		}

		nodeElement = nodeElement->NextSiblingElement();
	}

	LG.Unlock();

	// restore the previous state (for now, polling) for the nodes/values just retrieved
	for( int i=0; i<256; i++ )
	{
		if( m_nodes[i] != NULL )
		{
			ValueStore* vs = m_nodes[i]->m_values;
			for( ValueStore::Iterator it = vs->Begin(); it != vs->End(); ++it )
			{
				Value* value = it->second;
				if( value->m_pollIntensity != 0 )
					EnablePoll( value->GetID(), value->m_pollIntensity );
			}
		}
	}

	return true;
}

//-----------------------------------------------------------------------------
// <Driver::WriteConfig>
// Write ourselves to an XML document
//-----------------------------------------------------------------------------
void Driver::WriteConfig
(
)
{
	char str[32];

	if (!m_homeId) {
		Log::Write( LogLevel_Warning, "WARNING: Tried to write driver config with no home ID set");
		return;
	}

	// Create a new XML document to contain the driver configuration
	TiXmlDocument doc;
	TiXmlDeclaration* decl = new TiXmlDeclaration( "1.0", "utf-8", "" );
	TiXmlElement* driverElement = new TiXmlElement( "Driver" );
	doc.LinkEndChild( decl );
	doc.LinkEndChild( driverElement );

	driverElement->SetAttribute( "xmlns", "http://code.google.com/p/open-zwave/" );

	snprintf( str, sizeof(str), "%d", c_configVersion );
	driverElement->SetAttribute( "version", str );

	snprintf( str, sizeof(str), "%d", GetManufacturerSpecificDB()->getRevision());
	driverElement->SetAttribute( "revision", str);

	snprintf( str, sizeof(str), "0x%.8x", m_homeId );
	driverElement->SetAttribute( "home_id", str );

	snprintf( str, sizeof(str), "%d", m_Controller_nodeId );
	driverElement->SetAttribute( "node_id", str );

	snprintf( str, sizeof(str), "%d", m_initCaps );
	driverElement->SetAttribute( "api_capabilities", str );

	snprintf( str, sizeof(str), "%d", m_controllerCaps );
	driverElement->SetAttribute( "controller_capabilities", str );

	snprintf( str, sizeof(str), "%d", m_pollInterval );
	driverElement->SetAttribute( "poll_interval", str );

	snprintf( str, sizeof(str), "%s", m_bIntervalBetweenPolls ? "true" : "false" );
	driverElement->SetAttribute( "poll_interval_between", str );

	{
		LockGuard LG(m_nodeMutex);

		for( int i=0; i<256; ++i )
		{
			if( m_nodes[i] )
			{
				m_nodes[i]->WriteXML( driverElement );
			}
		}
	}
	string userPath;
	Options::Get()->GetOptionAsString( "UserPath", &userPath );

	snprintf( str, sizeof(str), "ozwcache_0x%08x.xml", m_homeId );
	string filename =  userPath + string(str);

	doc.SaveFile( filename.c_str() );
}

//-----------------------------------------------------------------------------
//	Controller
//-----------------------------------------------------------------------------

//-----------------------------------------------------------------------------
// <Driver::GetNodeUnsafe>
// Returns a pointer to the requested node without locking.
// Only to be used by main thread code.
//-----------------------------------------------------------------------------
Node* Driver::GetNodeUnsafe
(
		uint8 _nodeId
)
{
	if( Node* node = m_nodes[_nodeId] )
	{
		return node;
	}
	return NULL;
}

//-----------------------------------------------------------------------------
// <Driver::GetNode>
// Locks the nodes and returns a pointer to the requested one
//-----------------------------------------------------------------------------
Node* Driver::GetNode
(
		uint8 _nodeId
)
{
	if (m_nodeMutex->IsSignalled()) {
		Log::Write(LogLevel_Error, _nodeId, "Driver Thread is Not Locked during Call to GetNode");
		return NULL;
	}
	if( Node* node = m_nodes[_nodeId] )
	{
		return node;
	}

	return NULL;
}

//-----------------------------------------------------------------------------
//	Sending Z-Wave messages
//-----------------------------------------------------------------------------

//-----------------------------------------------------------------------------
// <Driver::SendQueryStageComplete>
// Queue an item on the query queue that indicates a stage is complete
//-----------------------------------------------------------------------------
void Driver::SendQueryStageComplete
(
		uint8 const _nodeId,
		Node::QueryStage const _stage
)
{
	MsgQueueItem item;
	item.m_command = MsgQueueCmd_QueryStageComplete;
	item.m_nodeId = _nodeId;
	item.m_queryStage = _stage;
	item.m_retry = false;

	LockGuard LG(m_nodeMutex);
	if( Node* node = GetNode( _nodeId ) )
	{
		if( !node->IsListeningDevice() )
		{
			if( WakeUp* wakeUp = static_cast<WakeUp*>( node->GetCommandClass( WakeUp::StaticGetCommandClassId() ) ) )
			{
				if( !wakeUp->IsAwake() )
				{
					// If the message is for a sleeping node, we queue it in the node itself.
					Log::Write( LogLevel_Info, "" );
					Log::Write( LogLevel_Detail, node->GetNodeId(), "Queuing (%s) Query Stage Complete (%s)", c_sendQueueNames[MsgQueue_WakeUp], node->GetQueryStageName( _stage ).c_str() );
					wakeUp->QueueMsg( item );
					return;
				}
			}
		}

		// Non-sleeping node
		Log::Write( LogLevel_Detail, node->GetNodeId(), "Queuing (%s) Query Stage Complete (%s)", c_sendQueueNames[MsgQueue_Query], node->GetQueryStageName( _stage ).c_str() );
		m_sendMutex->Lock();
		m_msgQueue[MsgQueue_Query].push_back( item );
		m_queueEvent[MsgQueue_Query]->Set();
		m_sendMutex->Unlock();

	}
}

//-----------------------------------------------------------------------------
// <Driver::RetryQueryStageComplete>
// Request the current stage will be repeated
//-----------------------------------------------------------------------------
void Driver::RetryQueryStageComplete
(
		uint8 const _nodeId,
		Node::QueryStage const _stage
)
{
	MsgQueueItem item;
	item.m_command = MsgQueueCmd_QueryStageComplete;
	item.m_nodeId = _nodeId;
	item.m_queryStage = _stage;

	m_sendMutex->Lock();

	for( list<MsgQueueItem>::iterator it = m_msgQueue[MsgQueue_Query].begin(); it != m_msgQueue[MsgQueue_Query].end(); ++it )
	{
		if( *it == item )
		{
			(*it).m_retry = true;
			break;
		}
	}
	m_sendMutex->Unlock();
}

//-----------------------------------------------------------------------------
// <Driver::SendMsg>
// Queue a message to be sent to the Z-Wave PC Interface
//-----------------------------------------------------------------------------
void Driver::SendMsg
(
		Msg* _msg,
		MsgQueue const _queue
)
{
	MsgQueueItem item;

	item.m_command = MsgQueueCmd_SendMsg;
	item.m_msg = _msg;
	/* make sure the HomeId is Set on this message */
	_msg->SetHomeId(m_homeId);
	_msg->Finalize();
	{
		LockGuard LG(m_nodeMutex);
		if( Node* node = GetNode(_msg->GetTargetNodeId()) )
		{
			/* if the node Supports the Security Class - check if this message is meant to be encapsulated */
			if ( node->GetCommandClass(Security::StaticGetCommandClassId() ) )
			{
				CommandClass *cc = node->GetCommandClass(_msg->GetSendingCommandClass());
				if ( (cc) && (cc->IsSecured()) )
				{
					Log::Write( LogLevel_Detail, GetNodeNumber( _msg ), "Setting Encryption Flag on Message For Command Class %s", cc->GetCommandClassName().c_str());
					item.m_msg->setEncrypted();
				}
			}

			// If the message is for a sleeping node, we queue it in the node itself.
			if( !node->IsListeningDevice() )
			{
				if( WakeUp* wakeUp = static_cast<WakeUp*>( node->GetCommandClass( WakeUp::StaticGetCommandClassId() ) ) )
				{
					if( !wakeUp->IsAwake() )
					{
						Log::Write( LogLevel_Detail, "" );
						// Handle saving multi-step controller commands
						if( m_currentControllerCommand != NULL )
						{
							Log::Write( LogLevel_Detail, GetNodeNumber( _msg ), "Queuing (%s) %s", c_sendQueueNames[MsgQueue_Controller], c_controllerCommandNames[m_currentControllerCommand->m_controllerCommand] );
							delete _msg;
							item.m_command = MsgQueueCmd_Controller;
							item.m_cci = new ControllerCommandItem( *m_currentControllerCommand );
							item.m_msg = NULL;
							UpdateControllerState( ControllerState_Sleeping );
						}
						else
						{
							Log::Write( LogLevel_Detail, GetNodeNumber( _msg ), "Queuing (%s) %s", c_sendQueueNames[MsgQueue_WakeUp], _msg->GetAsString().c_str() );
						}
						wakeUp->QueueMsg( item );
						return;
					}
				}
			}
		}
	}
	Log::Write( LogLevel_Detail, GetNodeNumber( _msg ), "Queuing (%s) %s", c_sendQueueNames[_queue], _msg->GetAsString().c_str() );
	m_sendMutex->Lock();
	m_msgQueue[_queue].push_back( item );
	m_queueEvent[_queue]->Set();
	m_sendMutex->Unlock();
}

//-----------------------------------------------------------------------------
// <Driver::WriteNextMsg>
// Transmit a queued message to the Z-Wave controller
//-----------------------------------------------------------------------------
bool Driver::WriteNextMsg
(
		MsgQueue const _queue
)
{

	// There are messages to send, so get the one at the front of the queue
	m_sendMutex->Lock();
	MsgQueueItem item = m_msgQueue[_queue].front();

	if( MsgQueueCmd_SendMsg == item.m_command )
	{
		// Send a message
		m_currentMsg = item.m_msg;
		m_currentMsgQueueSource = _queue;
		m_msgQueue[_queue].pop_front();
		if( m_msgQueue[_queue].empty() )
		{
			m_queueEvent[_queue]->Reset();
		}
		m_sendMutex->Unlock();
		return WriteMsg( "WriteNextMsg" );
	}
	else if( MsgQueueCmd_QueryStageComplete == item.m_command )
	{
		// Move to the next query stage
		m_currentMsg = NULL;
		Node::QueryStage stage = item.m_queryStage;
		m_msgQueue[_queue].pop_front();
		if( m_msgQueue[_queue].empty() )
		{
			m_queueEvent[_queue]->Reset();
		}
		m_sendMutex->Unlock();

		Node* node = GetNodeUnsafe( item.m_nodeId );
		if( node != NULL )
		{
			Log::Write( LogLevel_Detail, node->GetNodeId(), "Query Stage Complete (%s)", node->GetQueryStageName( stage ).c_str() );
			if( !item.m_retry )
			{
				node->QueryStageComplete( stage );
			}
			node->AdvanceQueries();
			return true;
		}
	}
	else if( MsgQueueCmd_Controller == item.m_command )
	{
		// Run a multi-step controller command
		m_currentControllerCommand = item.m_cci;
		m_sendMutex->Unlock();
		// Figure out if done with command
		if ( m_currentControllerCommand->m_controllerCommandDone )
		{
			m_sendMutex->Lock();
			m_msgQueue[_queue].pop_front();
			if( m_msgQueue[_queue].empty() )
			{
				m_queueEvent[_queue]->Reset();
			}
			m_sendMutex->Unlock();
			if( m_currentControllerCommand->m_controllerCallback )
			{
				m_currentControllerCommand->m_controllerCallback( m_currentControllerCommand->m_controllerState, m_currentControllerCommand->m_controllerReturnError, m_currentControllerCommand->m_controllerCallbackContext );
			}
			m_sendMutex->Lock();
			delete m_currentControllerCommand;
			m_currentControllerCommand = NULL;
			m_sendMutex->Unlock();
		}
		else if( m_currentControllerCommand->m_controllerState == ControllerState_Normal )
		{
			DoControllerCommand();
		}
		else if( m_currentControllerCommand->m_controllerStateChanged )
		{
			if( m_currentControllerCommand->m_controllerCallback )
			{
				m_currentControllerCommand->m_controllerCallback( m_currentControllerCommand->m_controllerState, m_currentControllerCommand->m_controllerReturnError, m_currentControllerCommand->m_controllerCallbackContext );
				m_currentControllerCommand->m_controllerStateChanged = false;
			}
		}
		else
		{
			Log::Write( LogLevel_Info, "WriteNextMsg Controller nothing to do" );
			m_sendMutex->Lock();
			m_queueEvent[_queue]->Reset();
			m_sendMutex->Unlock();
		}
		return true;
	}
	else if (MsgQueueCmd_ReloadNode == item.m_command)
	{
		m_msgQueue[_queue].pop_front();
		if( m_msgQueue[_queue].empty() )
		{
			m_queueEvent[_queue]->Reset();
		}
		m_sendMutex->Unlock();

		Log::Write(LogLevel_Info, item.m_nodeId, "Refreshing Node Info after new Config File loaded");
		/* this will reload the Node, ignoring any cache that exists etc */
		InitNode(item.m_nodeId);
		return true;
	}

	return false;
}

//-----------------------------------------------------------------------------
// <Driver::WriteMsg>
// Transmit the current message to the Z-Wave controller
//-----------------------------------------------------------------------------
bool Driver::WriteMsg
(
		string const &msg
)
{
	if( !m_currentMsg )
	{
		Log::Write( LogLevel_Detail, GetNodeNumber( m_currentMsg ), "WriteMsg %s m_currentMsg=%08x", msg.c_str(), m_currentMsg );
		// We try not to hang when this happenes
		m_expectedCallbackId = 0;
		m_expectedCommandClassId = 0;
		m_expectedNodeId = 0;
		m_expectedReply = 0;
		m_waitingForAck = false;
		return false;
	}
	/* if this is called with m_nonceReportSent > 0 it means that we have
	 * tried to send a NONCE report and it timed out or was NAK'd
	 *
	 */
	uint8 attempts;
	uint8 nodeId;
	if (m_nonceReportSent > 0) {
		attempts = m_nonceReportSentAttempt++;
		nodeId = m_nonceReportSent;
	} else {
		attempts = m_currentMsg->GetSendAttempts();
		nodeId = m_currentMsg->GetTargetNodeId();
	}
	LockGuard LG(m_nodeMutex);
	Node* node = GetNode( nodeId );
	if( attempts >= m_currentMsg->GetMaxSendAttempts() ||
			(node != NULL && !node->IsNodeAlive() && !m_currentMsg->IsNoOperation() ) )
	{
		if( node != NULL && !node->IsNodeAlive() )
		{
			Log::Write( LogLevel_Error, nodeId, "ERROR: Dropping command because node is presumed dead" );
		}
		else
		{
			// That's it - already tried to send GetMaxSendAttempt() times.
			Log::Write( LogLevel_Error, nodeId, "ERROR: Dropping command, expected response not received after %d attempt(s)", m_currentMsg->GetMaxSendAttempts() );
		}
		if( m_currentControllerCommand != NULL )
		{
			/* its a ControllerCommand that is failed */
			UpdateControllerState( ControllerState_Error, ControllerError_Failed);

		}

		RemoveCurrentMsg();
		m_dropped++;
		return false;
	}

	if (( attempts != 0) && (m_nonceReportSent == 0))
	{
		// this is not the first attempt, so increment the callback id before sending
		m_currentMsg->UpdateCallbackId();
	}

	/* XXX TODO: Minor Bug - Due to the post increament of the SendAttempts, it means our final NONCE_GET will go though
	 * but the subsequent MSG send will fail (as the counter is incremented only upon a successful NONCE_GET, and Not a Send
	 *
	 */

	if (m_nonceReportSent == 0) {
		if (m_currentMsg->isEncrypted() && !m_currentMsg->isNonceRecieved()) {
			m_currentMsg->SetSendAttempts( ++attempts );
		} else if (!m_currentMsg->isEncrypted() ) {
			m_currentMsg->SetSendAttempts( ++attempts );
		}
		m_expectedCallbackId = m_currentMsg->GetCallbackId();
		m_expectedCommandClassId = m_currentMsg->GetExpectedCommandClassId();
		m_expectedNodeId = m_currentMsg->GetTargetNodeId();
		m_expectedReply = m_currentMsg->GetExpectedReply();
		m_waitingForAck = true;
	}
	string attemptsstr = "";
	if( attempts > 1 )
	{
		char buf[15];
		snprintf( buf, sizeof(buf), "Attempt %d, ", attempts );
		attemptsstr = buf;
		m_retries++;
		if( node != NULL )
		{
			node->m_retries++;
		}
	}

	Log::Write( LogLevel_Detail, "" );

	if (m_nonceReportSent > 0) {
		/* send a new NONCE report */
		SendNonceKey(m_nonceReportSent, node->GenerateNonceKey());
	} else if (m_currentMsg->isEncrypted()) {
		if (m_currentMsg->isNonceRecieved()) {
			Log::Write( LogLevel_Info, nodeId, "Processing (%s) Encrypted message (%sCallback ID=0x%.2x, Expected Reply=0x%.2x) - %s", c_sendQueueNames[m_currentMsgQueueSource], attemptsstr.c_str(), m_expectedCallbackId, m_expectedReply, m_currentMsg->GetAsString().c_str() );
			SendEncryptedMessage();
		} else {
			Log::Write( LogLevel_Info, nodeId, "Processing (%s) Nonce Request message (%sCallback ID=0x%.2x, Expected Reply=0x%.2x)", c_sendQueueNames[m_currentMsgQueueSource], attemptsstr.c_str(), m_expectedCallbackId, m_expectedReply);
			SendNonceRequest(m_currentMsg->GetLogText());
		}
	} else {
		Log::Write( LogLevel_Info, nodeId, "Sending (%s) message (%sCallback ID=0x%.2x, Expected Reply=0x%.2x) - %s", c_sendQueueNames[m_currentMsgQueueSource], attemptsstr.c_str(), m_expectedCallbackId, m_expectedReply, m_currentMsg->GetAsString().c_str() );
		uint32 bytesWritten = m_controller->Write(m_currentMsg->GetBuffer(), m_currentMsg->GetLength());

		if (bytesWritten == 0)
		{
			//0 will be returned when the port is closed or something bad happened
			//so send notification
			Notification* notification = new Notification(Notification::Type_DriverFailed);
			notification->SetHomeAndNodeIds(m_homeId, m_currentMsg->GetTargetNodeId());
			QueueNotification(notification);
			NotifyWatchers();

			m_driverThread->Stop();
			return false;
		}
	}
	m_writeCnt++;

	if( nodeId == 0xff )
	{
		m_broadcastWriteCnt++; // not accurate since library uses 0xff for the controller too
	}
	else
	{
		if( node != NULL )
		{
			node->m_sentCnt++;
			node->m_sentTS.SetTime();
			if( m_expectedReply == FUNC_ID_APPLICATION_COMMAND_HANDLER )
			{
				CommandClass *cc = node->GetCommandClass(m_expectedCommandClassId);
				if( cc != NULL )
				{
					cc->SentCntIncr();
				}
			}
		}
	}
	return true;
}

//-----------------------------------------------------------------------------
// <Driver::RemoveCurrentMsg>
// Delete the current message
//-----------------------------------------------------------------------------
void Driver::RemoveCurrentMsg
(
)
{
	Log::Write( LogLevel_Detail, GetNodeNumber( m_currentMsg ), "Removing current message" );
	if( m_currentMsg != NULL)
	{
		delete m_currentMsg;
		m_currentMsg = NULL;
	}

	m_expectedCallbackId = 0;
	m_expectedCommandClassId = 0;
	m_expectedNodeId = 0;
	m_expectedReply = 0;
	m_waitingForAck = false;
	m_nonceReportSent = 0;
	m_nonceReportSentAttempt = 0;
}

//-----------------------------------------------------------------------------
// <Driver::MoveMessagesToWakeUpQueue>
// Move messages for a sleeping device to its wake-up queue
//-----------------------------------------------------------------------------
bool Driver::MoveMessagesToWakeUpQueue
(
		uint8 const _targetNodeId,
		bool const _move
)
{
	// If the target node is one that goes to sleep, transfer
	// all messages for it to its Wake-Up queue.
	if( Node* node = GetNodeUnsafe(_targetNodeId) )
	{
		if( !node->IsListeningDevice() && !node->IsFrequentListeningDevice() && _targetNodeId != m_Controller_nodeId )
		{
			if( WakeUp* wakeUp = static_cast<WakeUp*>( node->GetCommandClass( WakeUp::StaticGetCommandClassId() ) ) )
			{
				// Mark the node as asleep
				wakeUp->SetAwake( false );

				// If we need to save the messages
				if( _move )
				{
					// Move all messages for this node to the wake-up queue
					m_sendMutex->Lock();

					// See if we are working on a controller command
					if( m_currentControllerCommand )
					{
						// Don't save controller message as it will be recreated
						RemoveCurrentMsg();
					}

					// Then try the current message first
					if( m_currentMsg )
					{
						if( _targetNodeId == m_currentMsg->GetTargetNodeId() )
						{
							// This message is for the unresponsive node
							// We do not move any "Wake Up No More Information"
							// commands or NoOperations to the pending queue.
							if( !m_currentMsg->IsWakeUpNoMoreInformationCommand() && !m_currentMsg->IsNoOperation() )
							{
								Log::Write( LogLevel_Info, _targetNodeId, "Node not responding - moving message to Wake-Up queue: %s", m_currentMsg->GetAsString().c_str() );
								/* reset the sendAttempts */
								m_currentMsg->SetSendAttempts(0);

								MsgQueueItem item;
								item.m_command = MsgQueueCmd_SendMsg;
								item.m_msg = m_currentMsg;
								wakeUp->QueueMsg( item );
							}
							else
							{
								delete m_currentMsg;
							}

							m_currentMsg = NULL;
							m_expectedCallbackId = 0;
							m_expectedCommandClassId = 0;
							m_expectedNodeId = 0;
							m_expectedReply = 0;
							m_waitingForAck = false;
						}
					}

					// Now the message queues
					for( int i=0; i<MsgQueue_Count; ++i )
					{
						list<MsgQueueItem>::iterator it = m_msgQueue[i].begin();
						while( it != m_msgQueue[i].end() )
						{
							bool remove = false;
							MsgQueueItem const& item = *it;
							if( MsgQueueCmd_SendMsg == item.m_command )
							{
								if( _targetNodeId == item.m_msg->GetTargetNodeId() )
								{
									// This message is for the unresponsive node
									// We do not move any "Wake Up No More Information"
									// commands or NoOperations to the pending queue.
									if( !item.m_msg->IsWakeUpNoMoreInformationCommand() && !item.m_msg->IsNoOperation() )
									{
										Log::Write( LogLevel_Info, item.m_msg->GetTargetNodeId(), "Node not responding - moving message to Wake-Up queue: %s", item.m_msg->GetAsString().c_str() );
										/* reset any SendAttempts */
										item.m_msg->SetSendAttempts(0);
										wakeUp->QueueMsg( item );
									}
									else
									{
										delete item.m_msg;
									}
									remove = true;
								}
							}
							if( MsgQueueCmd_QueryStageComplete == item.m_command )
							{
								if( _targetNodeId == item.m_nodeId )
								{
									Log::Write( LogLevel_Info, _targetNodeId, "Node not responding - moving QueryStageComplete command to Wake-Up queue" );

									wakeUp->QueueMsg( item );
									remove = true;
								}
							}
							if( MsgQueueCmd_Controller == item.m_command )
							{
								if( _targetNodeId == item.m_cci->m_controllerCommandNode )
								{
									Log::Write( LogLevel_Info, _targetNodeId, "Node not responding - moving controller command to Wake-Up queue: %s", c_controllerCommandNames[item.m_cci->m_controllerCommand] );

									wakeUp->QueueMsg( item );
									remove = true;
								}
							}

							if( remove )
							{
								it = m_msgQueue[i].erase( it );
							}
							else
							{
								++it;
							}
						}

						// If the queue is now empty, we need to clear its event
						if( m_msgQueue[i].empty() )
						{
							m_queueEvent[i]->Reset();
						}
					}

					if( m_currentControllerCommand )
					{
						// Put command back on queue so it will be cleaned up
						UpdateControllerState( ControllerState_Sleeping );
						MsgQueueItem item;
						item.m_command = MsgQueueCmd_Controller;
						item.m_cci = new ControllerCommandItem( *m_currentControllerCommand );
						m_currentControllerCommand = item.m_cci;
						m_msgQueue[MsgQueue_Controller].push_back( item );
						m_queueEvent[MsgQueue_Controller]->Set();
					}

					m_sendMutex->Unlock();

					// Move completed successfully
					return true;
				}
			}
		}
	}

	// Failed to move messages
	return false;
}

//-----------------------------------------------------------------------------
// <Driver::HandleErrorResponse>
// For messages that return a ZW_SEND_DATA response, process the results here
// If it is a non-listeing (sleeping) node return true.
//-----------------------------------------------------------------------------
bool Driver::HandleErrorResponse
(
		uint8 const _error,
		uint8 const _nodeId,
		char const* _funcStr,
		bool _sleepCheck	// = 0
)
{
	// Only called with a ZW_SEND_DATA error response. We count and output the message here.
	if( _error == TRANSMIT_COMPLETE_NOROUTE )
	{
		m_badroutes++;
		Log::Write( LogLevel_Info, _nodeId, "ERROR: %s failed. No route available.", _funcStr );
	}
	else if( _error == TRANSMIT_COMPLETE_NO_ACK )
	{
		m_noack++;
		Log::Write( LogLevel_Info, _nodeId, "WARNING: %s failed. No ACK received - device may be asleep.",  _funcStr );
		if( m_currentMsg )
		{
			// In case the failure is due to the target being a sleeping node, we
			// first try to move its pending messages to its wake-up queue.
			if( MoveMessagesToWakeUpQueue( m_currentMsg->GetTargetNodeId(), _sleepCheck ) )
			{
				return true;
			}
			Log::Write( LogLevel_Warning, _nodeId, "WARNING: Device is not a sleeping node." );
		}
	}
	else if( _error == TRANSMIT_COMPLETE_FAIL )
	{
		m_netbusy++;
		Log::Write( LogLevel_Info, _nodeId, "ERROR: %s failed. Network is busy.", _funcStr );
	}
	else if( _error == TRANSMIT_COMPLETE_NOT_IDLE )
	{
		m_notidle++;
		Log::Write( LogLevel_Info, _nodeId, "ERROR: %s failed. Network is busy.", _funcStr );
	}
	if( Node* node = GetNodeUnsafe( _nodeId ) )
	{
		if( ++node->m_errors >= 3 )
		{
			node->SetNodeAlive( false );
		}
	}
	return false;
}

//-----------------------------------------------------------------------------
// <Driver::CheckCompletedNodeQueries>
// Identify controller (as opposed to node) commands...especially blocking ones
//-----------------------------------------------------------------------------
void Driver::CheckCompletedNodeQueries
(
)
{
	Log::Write( LogLevel_Warning, "CheckCompletedNodeQueries m_allNodesQueried=%d m_awakeNodesQueried=%d", m_allNodesQueried, m_awakeNodesQueried );
	if( !m_allNodesQueried )
	{
		bool all = true;
		bool sleepingOnly = true;
		bool deadFound = false;

		LockGuard LG(m_nodeMutex);
		for( int i=0; i<256; ++i )
		{
			if( m_nodes[i] )
			{
				if( m_nodes[i]->GetCurrentQueryStage() != Node::QueryStage_Complete )
				{
					if ( !m_nodes[i]->IsNodeAlive() )
					{
						deadFound = true;
						continue;
					}
					all = false;
					if( m_nodes[i]->IsListeningDevice() )
					{
						sleepingOnly = false;
					}
				}
			}
		}
		LG.Unlock();

		Log::Write( LogLevel_Warning, "CheckCompletedNodeQueries all=%d, deadFound=%d sleepingOnly=%d", all, deadFound, sleepingOnly );
		if( all )
		{
			if( deadFound )
			{
				// only dead nodes left to query
				Log::Write( LogLevel_Info, "         Node query processing complete except for dead nodes." );
				Notification* notification = new Notification( Notification::Type_AllNodesQueriedSomeDead );
				notification->SetHomeAndNodeIds( m_homeId, 0xff );
				QueueNotification( notification );
			}
			else
			{
				// no sleeping nodes, no dead nodes and no more nodes in the queue, so...All done
				Log::Write( LogLevel_Info, "         Node query processing complete." );
				Notification* notification = new Notification( Notification::Type_AllNodesQueried );
				notification->SetHomeAndNodeIds( m_homeId, 0xff );
				QueueNotification( notification );
			}
			m_awakeNodesQueried = true;
			m_allNodesQueried = true;
		}
		else if( sleepingOnly )
		{
			if (!m_awakeNodesQueried )
			{
				// only sleeping nodes remain, so signal awake nodes queried complete
				Log::Write( LogLevel_Info, "         Node query processing complete except for sleeping nodes." );
				Notification* notification = new Notification( Notification::Type_AwakeNodesQueried );
				notification->SetHomeAndNodeIds( m_homeId, 0xff );
				QueueNotification( notification );
				m_awakeNodesQueried = true;
			}
		}
	}
}

//-----------------------------------------------------------------------------
// <Driver::IsExpectedReply>
// Determine if the reply is from the node we are expecting.
//-----------------------------------------------------------------------------
bool Driver::IsExpectedReply
(
		const uint8 _nodeId
)
{
	// Accept all controller commands or where the protocol doesn't identify the actual node
	if( m_expectedNodeId == 255 || _nodeId == 0 )
	{
		return true;
	}
	// Accept all messages that do not convey source node identification.
	if( m_expectedReply == FUNC_ID_ZW_GET_NODE_PROTOCOL_INFO ||
			m_expectedReply == FUNC_ID_ZW_REQUEST_NODE_INFO ||
			m_expectedReply == FUNC_ID_ZW_GET_ROUTING_INFO ||
			m_expectedReply == FUNC_ID_ZW_ASSIGN_RETURN_ROUTE ||
			m_expectedReply == FUNC_ID_ZW_DELETE_RETURN_ROUTE ||
			m_expectedReply == FUNC_ID_ZW_SEND_DATA ||
			m_expectedReply == FUNC_ID_ZW_SEND_NODE_INFORMATION ||
			m_expectedReply == FUNC_ID_ZW_REQUEST_NODE_NEIGHBOR_UPDATE ||
			m_expectedReply == FUNC_ID_ZW_ENABLE_SUC ||
			m_expectedReply == FUNC_ID_ZW_SET_SUC_NODE_ID ||
			m_expectedReply == FUNC_ID_ZW_REQUEST_NODE_NEIGHBOR_UPDATE_OPTIONS )
	{
		return true;
	}
	// Accept if source message contains node info and it is from the one we are expecting
	if( m_expectedNodeId == _nodeId )
	{
		return true;
	}
	Log::Write( LogLevel_Detail, "IsExpectedReply: m_expectedNodeId = %d m_expectedReply = %02x", m_expectedNodeId, m_expectedReply );
	return false;
}
//-----------------------------------------------------------------------------
//	Receiving Z-Wave messages
//-----------------------------------------------------------------------------

//-----------------------------------------------------------------------------
// <Driver::ReadMsg>
// Read data from the serial port
//-----------------------------------------------------------------------------
bool Driver::ReadMsg
(
)
{
	uint8 buffer[1024] = {0};

	if( !m_controller->Read( buffer, 1 ) )
	{
		// Nothing to read
		return false;
	}

	switch( buffer[0] )
	{
	case SOF:
	{
		m_SOFCnt++;
		if( m_waitingForAck )
		{
			// This can happen on any normal network when a transmission overlaps an unexpected
			// reception and the data in the buffer doesn't contain the ACK. The controller will
			// notice and send us a CAN to retransmit.
			Log::Write( LogLevel_Detail, "Unsolicited message received while waiting for ACK." );
			m_ACKWaiting++;
		}

		// Read the length byte.  Keep trying until we get it.
		m_controller->SetSignalThreshold( 1 );
		int32 response = Wait::Single( m_controller, 50 );
		if( response < 0 )
		{
			Log::Write( LogLevel_Warning, "WARNING: 50ms passed without finding the length byte...aborting frame read");
			m_readAborts++;
			break;
		}

		m_controller->Read( &buffer[1], 1 );
		m_controller->SetSignalThreshold( buffer[1] );
		if( Wait::Single( m_controller, 500 ) < 0 )
		{
			Log::Write( LogLevel_Warning, "WARNING: 500ms passed without reading the rest of the frame...aborting frame read" );
			m_readAborts++;
			m_controller->SetSignalThreshold( 1 );
			break;
		}

		m_controller->Read( &buffer[2], buffer[1] );
		m_controller->SetSignalThreshold( 1 );

		uint32 length = buffer[1] + 2;

		// Log the data
		string str = "";
		for( uint32 i=0; i<length; ++i )
		{
			if( i )
			{
				str += ", ";
			}

			char byteStr[8];
			snprintf( byteStr, sizeof(byteStr), "0x%.2x", buffer[i] );
			str += byteStr;
		}
		uint8 nodeId = NodeFromMessage( buffer );
		if( nodeId == 0 )
		{
			nodeId = GetNodeNumber( m_currentMsg );
		}
		Log::Write( LogLevel_Detail, nodeId, "  Received: %s", str.c_str() );

		// Verify checksum
		uint8 checksum = 0xff;
		for( uint32 i=1; i<(length-1); ++i )
		{
			checksum ^= buffer[i];
		}

		if( buffer[length-1] == checksum )
		{
			// Checksum correct - send ACK
			uint8 ack = ACK;
			m_controller->Write( &ack, 1 );
			m_readCnt++;

			// Process the received message
			ProcessMsg( &buffer[2] );
		}
		else
		{
			Log::Write( LogLevel_Warning, nodeId, "WARNING: Checksum incorrect - sending NAK" );
			m_badChecksum++;
			uint8 nak = NAK;
			m_controller->Write( &nak, 1 );
			m_controller->Purge();
		}
		break;
	}

	case CAN:
	{
		// This is the other side of an unsolicited ACK. As mentioned there if we receive a message
		// just after we transmitted one, the controller will notice and tell us to retransmit here.
		// Don't increment the transmission counter as it is possible the message will never get out
		// on very busy networks with lots of unsolicited messages being received. Increase the amount
		// of retries but only up to a limit so we don't stay here forever.
		Log::Write( LogLevel_Detail, GetNodeNumber( m_currentMsg ), "CAN received...triggering resend" );
		m_CANCnt++;
		if( m_currentMsg != NULL )
		{
			m_currentMsg->SetMaxSendAttempts( m_currentMsg->GetMaxSendAttempts() + 1 );
		}
		else
		{
			Log::Write( LogLevel_Warning, "m_currentMsg was NULL when trying to set MaxSendAttempts" );
			Log::QueueDump();
		}
		WriteMsg( "CAN" );
		break;
	}

	case NAK:
	{
		Log::Write( LogLevel_Warning, GetNodeNumber( m_currentMsg ), "WARNING: NAK received...triggering resend" );
		m_NAKCnt++;
		WriteMsg( "NAK" );
		break;
	}

	case ACK:
	{
		m_ACKCnt++;
		m_waitingForAck = false;
		if( m_currentMsg == NULL )
		{
			Log::Write( LogLevel_StreamDetail, 255, "  ACK received" );
		}
		else
		{
			Log::Write( LogLevel_StreamDetail, GetNodeNumber( m_currentMsg ), "  ACK received CallbackId 0x%.2x Reply 0x%.2x", m_expectedCallbackId, m_expectedReply );
			if( ( 0 == m_expectedCallbackId ) && ( 0 == m_expectedReply ) )
			{
				// Remove the message from the queue, now that it has been acknowledged.
				RemoveCurrentMsg();
			}
		}
		break;
	}

	default:
	{
		Log::Write( LogLevel_Warning, "WARNING: Out of frame flow! (0x%.2x).  Sending NAK.", buffer[0] );
		m_OOFCnt++;
		uint8 nak = NAK;
		m_controller->Write( &nak, 1 );
		m_controller->Purge();
		break;
	}
	}

	return true;
}

//-----------------------------------------------------------------------------
// <Driver::ProcessMsg>
// Process data received from the Z-Wave PC interface
//-----------------------------------------------------------------------------
void Driver::ProcessMsg
(
		uint8* _data
)
{
	bool handleCallback = true;
	bool wasencrypted = false;
	//uint8 nodeId = GetNodeNumber( m_currentMsg );

	if ((REQUEST == _data[0]) &&
			(Security::StaticGetCommandClassId() == _data[5])) {
		/* if this message is a NONCE Report - Then just Trigger the Encrypted Send */
		if (SecurityCmd_NonceReport == _data[6]) {
			Log::Write(LogLevel_Info,  _data[3], "Received SecurityCmd_NonceReport from node %d", _data[3] );

			/* handle possible resends of NONCE_REPORT messages.... See Issue #931 */
			if (!m_currentMsg) {
				Log::Write(LogLevel_Warning, _data[3], "Received a NonceReport from node, but no pending messages. Dropping..");
				return;
			}

			// No Need to triger a WriteMsg here - It should be handled automatically
			m_currentMsg->setNonce(&_data[7]);
			this->SendEncryptedMessage();
			return;

			/* if this is a NONCE Get - Then call to the CC directly, process it, and then bail out. */
		} else if (SecurityCmd_NonceGet == _data[6]) {
			Log::Write(LogLevel_Info,  _data[3], "Received SecurityCmd_NonceGet from node %d", _data[3] );
			{
				uint8 *nonce = NULL;
				LockGuard LG(m_nodeMutex);
				Node* node = GetNode( _data[3] );
				if( node ) {
					nonce = node->GenerateNonceKey();
				} else {
					Log::Write(LogLevel_Warning, _data[3], "Couldn't Generate Nonce Key for Node %d", _data[3]);
					return;
				}

				SendNonceKey(_data[3], nonce);

			}
			/* don't continue processing */
			return;

			/* if this message is encrypted, decrypt it first */
		} else if ((SecurityCmd_MessageEncap == _data[6]) || (SecurityCmd_MessageEncapNonceGet == _data[6])) {
			uint8 _newdata[256];
			uint8 *_nonce;

			/* clear out NONCE Report tracking */
			m_nonceReportSent = 0;
			m_nonceReportSentAttempt = 0;


			/* make sure the Node Exists, and it has the Security CC */
			{
				LockGuard LG(m_nodeMutex);
				Node* node = GetNode( _data[3] );
				if( node ) {
					_nonce = node->GetNonceKey(_data[_data[4]-4]);
					if (!_nonce) {
						Log::Write(LogLevel_Warning, _data[3], "Could Not Retrieve Nonce for Node %d", _data[3]);
						return;
					}
				} else {
					Log::Write(LogLevel_Warning, _data[3], "Can't Find Node %d for Encrypted Message", _data[3]);
					return;
				}
			}
			if (DecryptBuffer(&_data[5], _data[4]+1, this, _data[3], this->GetControllerNodeId(), _nonce, &_newdata[0])) {
				/* Ok - _newdata now contains the decrypted packet */
				/* copy it back to the _data packet for processing */
				/* New Length - See Decrypt Packet for why these numbers*/
				_data[4] = _data[4] - 8 - 8 - 2 - 2;

				/* now copy the decrypted packet */
				memcpy(&_data[5], &_newdata[1], _data[4]);
				//PrintHex("Decrypted Packet", _data, _data[4]+5);

				/* if the Node has something else to send, it will encrypt a message and send it as a MessageEncapNonceGet */
				if (SecurityCmd_MessageEncapNonceGet == _data[6])
				{
					Log::Write(LogLevel_Info,  _data[3], "Received SecurityCmd_MessageEncapNonceGet from node %d - Sending New Nonce", _data[3] );
					LockGuard LG(m_nodeMutex);
					Node* node = GetNode( _data[3] );
					if( node ) {
						_nonce = node->GenerateNonceKey();
					} else {
						Log::Write(LogLevel_Warning, _data[3], "Couldn't Generate Nonce Key for Node %d", _data[3]);
						return;
					}
					SendNonceKey(_data[3], _nonce);
				}
				wasencrypted = true;

			} else {
				/* it failed for some reason, lets just move on */
				m_expectedReply = 0;
				m_expectedNodeId = 0;
				RemoveCurrentMsg();
				return;
			}
		}
	}


	if( RESPONSE == _data[0] )
	{
		switch( _data[1] )
		{
		case FUNC_ID_SERIAL_API_GET_INIT_DATA:
		{
			Log::Write( LogLevel_Detail, "" );
			HandleSerialAPIGetInitDataResponse( _data );
			break;
		}
		case FUNC_ID_ZW_GET_CONTROLLER_CAPABILITIES:
		{
			Log::Write( LogLevel_Detail, "" );
			HandleGetControllerCapabilitiesResponse( _data );
			break;
		}
		case FUNC_ID_SERIAL_API_GET_CAPABILITIES:
		{
			Log::Write( LogLevel_Detail, "" );
			HandleGetSerialAPICapabilitiesResponse( _data );
			break;
		}
		case FUNC_ID_SERIAL_API_SOFT_RESET:
		{
			Log::Write( LogLevel_Detail, "" );
			HandleSerialAPISoftResetResponse( _data );
			break;
		}
		case FUNC_ID_ZW_SEND_DATA:
		{
			HandleSendDataResponse( _data, false );
			handleCallback = false;			// Skip the callback handling - a subsequent FUNC_ID_ZW_SEND_DATA request will deal with that
			break;
		}
		case FUNC_ID_ZW_GET_VERSION:
		{
			Log::Write( LogLevel_Detail, "" );
			HandleGetVersionResponse( _data );
			break;
		}
		case FUNC_ID_ZW_GET_RANDOM:
		{
			Log::Write( LogLevel_Detail, "" );
			HandleGetRandomResponse( _data );
			break;
		}
		case FUNC_ID_ZW_MEMORY_GET_ID:
		{
			Log::Write( LogLevel_Detail, "" );
			HandleMemoryGetIdResponse( _data );
			break;
		}
		case FUNC_ID_ZW_GET_NODE_PROTOCOL_INFO:
		{
			Log::Write( LogLevel_Detail, "" );
			HandleGetNodeProtocolInfoResponse( _data );
			break;
		}
		case FUNC_ID_ZW_REPLICATION_SEND_DATA:
		{
			HandleSendDataResponse( _data, true );
			handleCallback = false;			// Skip the callback handling - a subsequent FUNC_ID_ZW_REPLICATION_SEND_DATA request will deal with that
			break;
		}
		case FUNC_ID_ZW_ASSIGN_RETURN_ROUTE:
		{
			Log::Write( LogLevel_Detail, "" );
			if( !HandleAssignReturnRouteResponse( _data ) )
			{
				m_expectedCallbackId = _data[2];		// The callback message won't be coming, so we force the transaction to complete
				m_expectedReply = 0;
				m_expectedCommandClassId = 0;
				m_expectedNodeId = 0;
			}
			break;
		}
		case FUNC_ID_ZW_DELETE_RETURN_ROUTE:
		{
			Log::Write( LogLevel_Detail, "" );
			if( !HandleDeleteReturnRouteResponse( _data ) )
			{
				m_expectedCallbackId = _data[2];		// The callback message won't be coming, so we force the transaction to complete
				m_expectedReply = 0;
				m_expectedCommandClassId = 0;
				m_expectedNodeId = 0;
			}
			break;
		}
		case FUNC_ID_ZW_ENABLE_SUC:
		{
			Log::Write( LogLevel_Detail, "" );
			HandleEnableSUCResponse( _data );
			break;
		}
		case FUNC_ID_ZW_REQUEST_NETWORK_UPDATE:
		{
			Log::Write( LogLevel_Detail, "" );
			if( !HandleNetworkUpdateResponse( _data ) )
			{
				m_expectedCallbackId = _data[2];	// The callback message won't be coming, so we force the transaction to complete
				m_expectedReply = 0;
				m_expectedCommandClassId = 0;
				m_expectedNodeId = 0;
			}
			break;
		}
		case FUNC_ID_ZW_SET_SUC_NODE_ID:
		{
			Log::Write( LogLevel_Detail, "" );
			HandleSetSUCNodeIdResponse( _data );
			break;
		}
		case FUNC_ID_ZW_GET_SUC_NODE_ID:
		{
			Log::Write( LogLevel_Detail, "" );
			HandleGetSUCNodeIdResponse( _data );
			break;
		}
		case FUNC_ID_ZW_REQUEST_NODE_INFO:
		{
			Log::Write( LogLevel_Detail, "" );
			if( _data[2] )
			{
				Log::Write( LogLevel_Info, _data[3], "FUNC_ID_ZW_REQUEST_NODE_INFO Request successful." );
			}
			else
			{
				Log::Write( LogLevel_Info, _data[3], "FUNC_ID_ZW_REQUEST_NODE_INFO Request failed." );
			}
			break;
		}
		case FUNC_ID_ZW_REMOVE_FAILED_NODE_ID:
		{
			Log::Write( LogLevel_Detail, "" );
			if( !HandleRemoveFailedNodeResponse( _data ) )
			{
				m_expectedCallbackId = _data[2];	// The callback message won't be coming, so we force the transaction to complete
				m_expectedReply = 0;
				m_expectedCommandClassId = 0;
				m_expectedNodeId = 0;
			}
			break;
		}
		case FUNC_ID_ZW_IS_FAILED_NODE_ID:
		{
			Log::Write( LogLevel_Detail, "" );
			HandleIsFailedNodeResponse( _data );
			break;
		}
		case FUNC_ID_ZW_REPLACE_FAILED_NODE:
		{
			Log::Write( LogLevel_Detail, "" );
			if( !HandleReplaceFailedNodeResponse( _data ) )
			{
				m_expectedCallbackId = _data[2];	// The callback message won't be coming, so we force the transaction to complete
				m_expectedReply = 0;
				m_expectedCommandClassId = 0;
				m_expectedNodeId = 0;
			}
			break;
		}
		case FUNC_ID_ZW_GET_ROUTING_INFO:
		{
			Log::Write( LogLevel_Detail, "" );
			HandleGetRoutingInfoResponse( _data );
			break;
		}
		case FUNC_ID_ZW_R_F_POWER_LEVEL_SET:
		{
			Log::Write( LogLevel_Detail, "" );
			HandleRfPowerLevelSetResponse( _data );
			break;
		}
		case FUNC_ID_ZW_READ_MEMORY:
		{
			Log::Write( LogLevel_Detail, "" );
			HandleReadMemoryResponse( _data );
			break;
		}
		case FUNC_ID_SERIAL_API_SET_TIMEOUTS:
		{
			Log::Write( LogLevel_Detail, "" );
			HandleSerialApiSetTimeoutsResponse( _data );
			break;
		}
		case FUNC_ID_MEMORY_GET_BYTE:
		{
			Log::Write( LogLevel_Detail, "" );
			HandleMemoryGetByteResponse( _data );
			break;
		}
		case FUNC_ID_ZW_GET_VIRTUAL_NODES:
		{
			Log::Write( LogLevel_Detail, "" );
			HandleGetVirtualNodesResponse( _data );
			break;
		}
		case FUNC_ID_ZW_SET_SLAVE_LEARN_MODE:
		{
			Log::Write( LogLevel_Detail, "" );
			if( !HandleSetSlaveLearnModeResponse( _data ) )
			{
				m_expectedCallbackId = _data[2];	// The callback message won't be coming, so we force the transaction to complete
				m_expectedReply = 0;
				m_expectedCommandClassId = 0;
				m_expectedNodeId = 0;
			}
			break;
		}
		case FUNC_ID_ZW_SEND_SLAVE_NODE_INFO:
		{
			Log::Write( LogLevel_Detail, "" );
			if( !HandleSendSlaveNodeInfoResponse( _data ) )
			{
				m_expectedCallbackId = _data[2];	// The callback message won't be coming, so we force the transaction to complete
				m_expectedReply = 0;
				m_expectedCommandClassId = 0;
				m_expectedNodeId = 0;
			}
			break;
		}
		default:
		{
			Log::Write( LogLevel_Detail, "" );
			Log::Write( LogLevel_Info, "**TODO: handle response for 0x%.2x** Please report this message.", _data[1] );
			break;
		}
		}
	}
	else if( REQUEST == _data[0] )
	{
		switch( _data[1] )
		{
		case FUNC_ID_APPLICATION_COMMAND_HANDLER:
		{
			Log::Write( LogLevel_Detail, "" );
			HandleApplicationCommandHandlerRequest( _data, wasencrypted );
			break;
		}
		case FUNC_ID_ZW_SEND_DATA:
		{
			HandleSendDataRequest( _data, false );
			break;
		}
		case FUNC_ID_ZW_REPLICATION_COMMAND_COMPLETE:
		{
			if( m_controllerReplication )
			{
				Log::Write( LogLevel_Detail, "" );
				m_controllerReplication->SendNextData();
			}
			break;
		}
		case FUNC_ID_ZW_REPLICATION_SEND_DATA:
		{
			HandleSendDataRequest( _data, true );
			break;
		}
		case FUNC_ID_ZW_ASSIGN_RETURN_ROUTE:
		{
			Log::Write( LogLevel_Detail, "" );
			HandleAssignReturnRouteRequest( _data );
			break;
		}
		case FUNC_ID_ZW_DELETE_RETURN_ROUTE:
		{
			Log::Write( LogLevel_Detail, "" );
			HandleDeleteReturnRouteRequest( _data );
			break;
		}
		case FUNC_ID_ZW_SEND_NODE_INFORMATION:
		{
			Log::Write( LogLevel_Detail, "" );
			HandleSendNodeInformationRequest( _data );
			break;
		}
		case FUNC_ID_ZW_REQUEST_NODE_NEIGHBOR_UPDATE:
		case FUNC_ID_ZW_REQUEST_NODE_NEIGHBOR_UPDATE_OPTIONS:
		{
			Log::Write( LogLevel_Detail, "" );
			HandleNodeNeighborUpdateRequest( _data );
			break;
		}
		case FUNC_ID_ZW_APPLICATION_UPDATE:
		{
			Log::Write( LogLevel_Detail, "" );
			handleCallback = !HandleApplicationUpdateRequest( _data );
			break;
		}
		case FUNC_ID_ZW_ADD_NODE_TO_NETWORK:
		{
			Log::Write( LogLevel_Detail, "" );
			HandleAddNodeToNetworkRequest( _data );
			break;
		}
		case FUNC_ID_ZW_REMOVE_NODE_FROM_NETWORK:
		{
			Log::Write( LogLevel_Detail, "" );
			HandleRemoveNodeFromNetworkRequest( _data );
			break;
		}
		case FUNC_ID_ZW_CREATE_NEW_PRIMARY:
		{
			Log::Write( LogLevel_Detail, "" );
			HandleCreateNewPrimaryRequest( _data );
			break;
		}
		case FUNC_ID_ZW_CONTROLLER_CHANGE:
		{
			Log::Write( LogLevel_Detail, "" );
			HandleControllerChangeRequest( _data );
			break;
		}
		case FUNC_ID_ZW_SET_LEARN_MODE:
		{
			Log::Write( LogLevel_Detail, "" );
			HandleSetLearnModeRequest( _data );
			break;
		}
		case FUNC_ID_ZW_REQUEST_NETWORK_UPDATE:
		{
			Log::Write( LogLevel_Detail, "" );
			HandleNetworkUpdateRequest( _data );
			break;
		}
		case FUNC_ID_ZW_REMOVE_FAILED_NODE_ID:
		{
			Log::Write( LogLevel_Detail, "" );
			HandleRemoveFailedNodeRequest( _data );
			break;
		}
		case FUNC_ID_ZW_REPLACE_FAILED_NODE:
		{
			Log::Write( LogLevel_Detail, "" );
			HandleReplaceFailedNodeRequest( _data );
			break;
		}
		case FUNC_ID_ZW_SET_SLAVE_LEARN_MODE:
		{
			Log::Write( LogLevel_Detail, "" );
			HandleSetSlaveLearnModeRequest( _data );
			break;
		}
		case FUNC_ID_ZW_SEND_SLAVE_NODE_INFO:
		{
			Log::Write( LogLevel_Detail, "" );
			HandleSendSlaveNodeInfoRequest( _data );
			break;
		}
		case FUNC_ID_APPLICATION_SLAVE_COMMAND_HANDLER:
		{
			Log::Write( LogLevel_Detail, "" );
			HandleApplicationSlaveCommandRequest( _data );
			break;
		}
		case FUNC_ID_PROMISCUOUS_APPLICATION_COMMAND_HANDLER:
		{
			Log::Write( LogLevel_Detail, "" );
			HandlePromiscuousApplicationCommandHandlerRequest( _data );
			break;
		}
		case FUNC_ID_ZW_SET_DEFAULT:
		{
			Log::Write( LogLevel_Detail, "" );
			HandleSerialAPIResetRequest( _data );
			break;
		}
		default:
		{
			Log::Write( LogLevel_Detail, "" );
			Log::Write( LogLevel_Info, "**TODO: handle request for 0x%.2x** Please report this message.", _data[1] );
			break;
		}
		}
	}

	// Generic callback handling
	if( handleCallback )
	{
		if( ( m_expectedCallbackId || m_expectedReply ) )
		{
			if( m_expectedCallbackId )
			{
				if( m_expectedCallbackId == _data[2] )
				{
					Log::Write( LogLevel_Detail, _data[3], "  Expected callbackId was received" );
					m_expectedCallbackId = 0;
				} else if (_data[2] == 0x02 || _data[2] == 0x01) {
					/* it was a NONCE request/reply. Drop it */
					return;
				}
			}
			if( m_expectedReply )
			{
				if( m_expectedReply == _data[1] )
				{
					if( m_expectedCommandClassId && ( m_expectedReply == FUNC_ID_APPLICATION_COMMAND_HANDLER ) )
					{
						if( m_expectedCallbackId == 0 && m_expectedCommandClassId == _data[5] && m_expectedNodeId == _data[3] )
						{
							Log::Write( LogLevel_Detail, _data[3], "  Expected reply and command class was received" );
							m_waitingForAck = false;
							m_expectedReply = 0;
							m_expectedCommandClassId = 0;
							m_expectedNodeId = 0;
						}
					}
					else
					{
						if( IsExpectedReply( _data[3] ) )

						{
							Log::Write( LogLevel_Detail, _data[3], "  Expected reply was received" );
							m_expectedReply = 0;
							m_expectedNodeId = 0;
						}
					}
				}
			}
			if( !( m_expectedCallbackId || m_expectedReply ) )
			{
				Log::Write( LogLevel_Detail, _data[3], "  Message transaction complete" );
				Log::Write( LogLevel_Detail, "" );

				if( m_notifytransactions )
				{
					Notification* notification = new Notification( Notification::Type_Notification );
					notification->SetHomeAndNodeIds( m_homeId, _data[3] );
					notification->SetNotification( Notification::Code_MsgComplete );
					QueueNotification( notification );
				}
				RemoveCurrentMsg();
			}
		}
	}
}

//-----------------------------------------------------------------------------
// <Driver::HandleGetVersionResponse>
// Process a response from the Z-Wave PC interface
//-----------------------------------------------------------------------------
void Driver::HandleGetVersionResponse
(
		uint8* _data
)
{
	m_libraryVersion = (char*)&_data[2];

	m_libraryType = _data[m_libraryVersion.size()+3];
	if( m_libraryType < 9 )
	{
		m_libraryTypeName = c_libraryTypeNames[m_libraryType];
	}
	Log::Write( LogLevel_Info, GetNodeNumber( m_currentMsg ), "Received reply to FUNC_ID_ZW_GET_VERSION:" );
	Log::Write( LogLevel_Info, GetNodeNumber( m_currentMsg ), "    %s library, version %s", m_libraryTypeName.c_str(), m_libraryVersion.c_str() );
	if ( !((m_libraryType == ZW_LIB_CONTROLLER_STATIC ) || (m_libraryType == ZW_LIB_CONTROLLER)) ) {
		Log::Write( LogLevel_Fatal, GetNodeNumber( m_currentMsg), "Z-Wave Interface is not a Supported Library Type: %s", m_libraryTypeName.c_str());
		Log::Write( LogLevel_Fatal, GetNodeNumber( m_currentMsg), "Z-Wave Interface should be a Static Controller Library Type");

		{
			Notification* notification = new Notification( Notification::Type_UserAlerts );
			notification->SetUserAlertNofification( Notification::Alert_UnsupportedController );
			QueueNotification( notification );
		}
		{
			Notification* notification = new Notification(Notification::Type_DriverFailed);
			notification->SetHomeAndNodeIds(m_homeId, m_currentMsg->GetTargetNodeId());
			QueueNotification(notification);
		}
		NotifyWatchers();
		m_driverThread->Stop();
	}
	return;
}

//-----------------------------------------------------------------------------
// <Driver::HandleGetRandomResponse>
// Process a response from the Z-Wave PC interface
//-----------------------------------------------------------------------------

void Driver::HandleGetRandomResponse
(
		uint8* _data
)
{
	Log::Write( LogLevel_Info, GetNodeNumber( m_currentMsg ), "Received reply to FUNC_ID_ZW_GET_RANDOM: %s", _data[2] ? "true" : "false" );
}

//-----------------------------------------------------------------------------
// <Driver::HandleGetControllerCapabilitiesResponse>
// Process a response from the Z-Wave PC interface
//-----------------------------------------------------------------------------
void Driver::HandleGetControllerCapabilitiesResponse
(
		uint8* _data
)
{
	m_controllerCaps = _data[2];

	Log::Write( LogLevel_Info, GetNodeNumber( m_currentMsg ), "Received reply to FUNC_ID_ZW_GET_CONTROLLER_CAPABILITIES:" );

	char str[256];
	if( m_controllerCaps & ControllerCaps_SIS )
	{
		Log::Write( LogLevel_Info, GetNodeNumber( m_currentMsg ), "    There is a SUC ID Server (SIS) in this network." );
		snprintf( str, sizeof(str), "    The PC controller is an inclusion %s%s%s",
				( m_controllerCaps & ControllerCaps_SUC ) ? "static update controller (SUC)" : "controller",
						( m_controllerCaps & ControllerCaps_OnOtherNetwork ) ? " which is using a Home ID from another network" : "",
								( m_controllerCaps & ControllerCaps_RealPrimary ) ? " and was the original primary before the SIS was added." : "." );
		Log::Write( LogLevel_Info, GetNodeNumber( m_currentMsg ), str );

	}
	else
	{
		Log::Write( LogLevel_Info, GetNodeNumber( m_currentMsg ), "    There is no SUC ID Server (SIS) in this network." );
		snprintf( str, sizeof(str), "    The PC controller is a %s%s%s",
				( m_controllerCaps & ControllerCaps_Secondary ) ? "secondary" : "primary",
						( m_controllerCaps & ControllerCaps_SUC ) ? " static update controller (SUC)" : " controller",
								( m_controllerCaps & ControllerCaps_OnOtherNetwork ) ? " which is using a Home ID from another network." : "." );
		Log::Write( LogLevel_Info, GetNodeNumber( m_currentMsg ), str );
	}
}

//-----------------------------------------------------------------------------
// <Driver::HandleGetSerialAPICapabilitiesResponse>
// Process a response from the Z-Wave PC interface
//-----------------------------------------------------------------------------
void Driver::HandleGetSerialAPICapabilitiesResponse
(
		uint8* _data
)
{
	Log::Write( LogLevel_Info, GetNodeNumber( m_currentMsg ), " Received reply to FUNC_ID_SERIAL_API_GET_CAPABILITIES" );
	Log::Write( LogLevel_Info, GetNodeNumber( m_currentMsg ), "    Serial API Version:   %d.%d", _data[2], _data[3] );
	Log::Write( LogLevel_Info, GetNodeNumber( m_currentMsg ), "    Manufacturer ID:      0x%.2x%.2x", _data[4], _data[5] );
	Log::Write( LogLevel_Info, GetNodeNumber( m_currentMsg ), "    Product Type:         0x%.2x%.2x", _data[6], _data[7] );
	Log::Write( LogLevel_Info, GetNodeNumber( m_currentMsg ), "    Product ID:           0x%.2x%.2x", _data[8], _data[9] );

	// _data[10] to _data[41] are a 256-bit bitmask with one bit set for
	// each FUNC_ID_ method supported by the controller.
	// Bit 0 is FUNC_ID_ 1.  So FUNC_ID_SERIAL_API_GET_CAPABILITIES (0x07) will be bit 6 of the first byte.
	m_serialAPIVersion[0] = _data[2];
	m_serialAPIVersion[1] = _data[3];
	m_manufacturerId = ( ( (uint16)_data[4] )<<8) | (uint16)_data[5];
	m_productType = ( ( (uint16)_data[6] )<<8 ) | (uint16)_data[7];
	m_productId = ( ( (uint16)_data[8] )<<8 ) | (uint16)_data[9];
	memcpy( m_apiMask, &_data[10], sizeof( m_apiMask ) );

	if( IsBridgeController() )
	{
		SendMsg( new Msg( "FUNC_ID_ZW_GET_VIRTUAL_NODES", 0xff, REQUEST, FUNC_ID_ZW_GET_VIRTUAL_NODES, false ), MsgQueue_Command);
	}
	else if( IsAPICallSupported( FUNC_ID_ZW_GET_RANDOM ) )

	{
		Msg *msg = new Msg( "FUNC_ID_ZW_GET_RANDOM", 0xff, REQUEST, FUNC_ID_ZW_GET_RANDOM, false );
		msg->Append( 32 );      // 32 bytes
		SendMsg( msg, MsgQueue_Command );
	}
	SendMsg( new Msg( "FUNC_ID_SERIAL_API_GET_INIT_DATA", 0xff, REQUEST, FUNC_ID_SERIAL_API_GET_INIT_DATA, false ), MsgQueue_Command);
	if( !IsBridgeController() )
	{
		Msg* msg = new Msg( "FUNC_ID_SERIAL_API_SET_TIMEOUTS", 0xff, REQUEST, FUNC_ID_SERIAL_API_SET_TIMEOUTS, false );
		msg->Append( ACK_TIMEOUT / 10 );
		msg->Append( BYTE_TIMEOUT / 10 );
		SendMsg( msg, MsgQueue_Command );
	}
	Msg* msg = new Msg( "FUNC_ID_SERIAL_API_APPL_NODE_INFORMATION", 0xff, REQUEST, FUNC_ID_SERIAL_API_APPL_NODE_INFORMATION, false, false );
	msg->Append( APPLICATION_NODEINFO_LISTENING );
	msg->Append( 0x02 );			// Generic Static Controller
	msg->Append( 0x01 );			// Specific Static PC Controller
	msg->Append( 0x00 );			// Length
	SendMsg( msg, MsgQueue_Command );
}

//-----------------------------------------------------------------------------
// <Driver::HandleSerialAPISoftResetResponse>
// Process a response from the Z-Wave PC interface
//-----------------------------------------------------------------------------
void Driver::HandleSerialAPISoftResetResponse
(
		uint8* _data
)
{
	Log::Write( LogLevel_Info, GetNodeNumber( m_currentMsg ), "Received reply to Soft Reset." );
}

//-----------------------------------------------------------------------------
// <Driver::HandleSerialAPIResetRequest>
// Process a response from the Z-Wave PC interface
//-----------------------------------------------------------------------------
void Driver::HandleSerialAPIResetRequest
(
		uint8* _data
)
{
	Log::Write( LogLevel_Info, GetNodeNumber( m_currentMsg ), "Received reply to complete Controller Reset." );
	if( m_controllerResetEvent != NULL )
	{
		m_controllerResetEvent->Set();
		m_controllerResetEvent = NULL;
	}
}

//-----------------------------------------------------------------------------
// <Driver::HandleEnableSUCResponse>
// Process a response from the Z-Wave PC interface
//-----------------------------------------------------------------------------
void Driver::HandleEnableSUCResponse
(
		uint8* _data
)
{
	Log::Write( LogLevel_Info, GetNodeNumber( m_currentMsg ), "Received reply to Enable SUC." );
}

//-----------------------------------------------------------------------------
// <Driver::HandleNetworkUpdateResponse>
// Process a response from the Z-Wave PC interface
//-----------------------------------------------------------------------------
bool Driver::HandleNetworkUpdateResponse
(
		uint8* _data
)
{
	bool res = true;
	ControllerState state = ControllerState_InProgress;
	if( _data[2] )
	{
		Log::Write( LogLevel_Info, GetNodeNumber( m_currentMsg ), "Received reply to FUNC_ID_ZW_REQUEST_NETWORK_UPDATE - command in progress" );
	}
	else
	{
		// Failed
		Log::Write( LogLevel_Warning, GetNodeNumber( m_currentMsg ), "WARNING: Received reply to FUNC_ID_ZW_REQUEST_NETWORK_UPDATE - command failed"  );
		state = ControllerState_Failed;
		res = false;
	}

	UpdateControllerState( state );
	return res;
}

//-----------------------------------------------------------------------------
// <Driver::HandleSetSUCNodeIdResponse>
// Process a response from the Z-Wave PC interface
//-----------------------------------------------------------------------------
void Driver::HandleSetSUCNodeIdResponse
(
		uint8* _data
)
{
	Log::Write( LogLevel_Info, GetNodeNumber( m_currentMsg ), "Received reply to SET_SUC_NODE_ID." );
}

//-----------------------------------------------------------------------------
// <Driver::HandleGetSUCNodeIdResponse>
// Process a response from the Z-Wave PC interface
//-----------------------------------------------------------------------------
void Driver::HandleGetSUCNodeIdResponse
(
		uint8* _data
)
{
	Log::Write( LogLevel_Info, GetNodeNumber( m_currentMsg ), "Received reply to GET_SUC_NODE_ID.  Node ID = %d", _data[2] );
	m_SUCNodeId = _data[2];
	if( _data[2] == 0)
	{
		bool enableSIS = true;
		Options::Get()->GetOptionAsBool("EnableSIS", &enableSIS);
		if (enableSIS) {
			if (IsAPICallSupported(FUNC_ID_ZW_ENABLE_SUC) && IsAPICallSupported(FUNC_ID_ZW_SET_SUC_NODE_ID)) {
				Log::Write( LogLevel_Info, "  No SUC, so we become SIS" );

				Msg* msg;
				msg = new Msg( "Enable SUC", m_Controller_nodeId, REQUEST, FUNC_ID_ZW_ENABLE_SUC, false );
				msg->Append( 1 );
				msg->Append( SUC_FUNC_NODEID_SERVER );		// SIS; SUC would be ZW_SUC_FUNC_BASIC_SUC
				SendMsg( msg, MsgQueue_Send );

				msg = new Msg( "Set SUC node ID", m_Controller_nodeId, REQUEST, FUNC_ID_ZW_SET_SUC_NODE_ID, false );
				msg->Append( m_Controller_nodeId );
				msg->Append( 1 );								// TRUE, we want to be SUC/SIS
				msg->Append( 0 );								// no low power
				msg->Append( SUC_FUNC_NODEID_SERVER );
				SendMsg( msg, MsgQueue_Send );
			} else {
				Log::Write (LogLevel_Info, "Controller Does not Support SUC - Cannot Setup Controller as SUC Node");
			}
		} else {
			Log::Write( LogLevel_Info, "  No SUC, not becoming SUC as option is disabled" );
		}
	}
}

//-----------------------------------------------------------------------------
// <Driver::HandleMemoryGetIdResponse>
// Process a response from the Z-Wave PC interface
//-----------------------------------------------------------------------------
void Driver::HandleMemoryGetIdResponse
(
		uint8* _data
)
{
	Log::Write( LogLevel_Info, GetNodeNumber( m_currentMsg ), "Received reply to FUNC_ID_ZW_MEMORY_GET_ID. Home ID = 0x%02x%02x%02x%02x.  Our node ID = %d", _data[2], _data[3], _data[4], _data[5], _data[6] );
	m_homeId = ( ( (uint32)_data[2] )<<24 ) | ( ( (uint32)_data[3] )<<16 ) | ( ( (uint32)_data[4] )<<8 ) | ( (uint32)_data[5] );
	m_Controller_nodeId = _data[6];
	m_controllerReplication = static_cast<ControllerReplication*>(ControllerReplication::Create( m_homeId, m_Controller_nodeId ));
}

//-----------------------------------------------------------------------------
// <Driver::HandleSerialAPIGetInitDataResponse>
// Process a response from the Z-Wave PC interface
//-----------------------------------------------------------------------------
void Driver::HandleSerialAPIGetInitDataResponse
(
		uint8* _data
)
{
	int32 i;

	if( !m_init )
	{
		// Mark the driver as ready (we have to do this first or
		// all the code handling notifications will go awry).
		Manager::Get()->SetDriverReady( this, true );

		// Read the config file first, to get the last known state
		ReadConfig();
	}
	else
	{
		// Notify the user that all node and value information has been deleted
		// We need to wait to do this here so we have new information to report.
		Notification* notification = new Notification( Notification::Type_DriverReset );
		notification->SetHomeAndNodeIds( m_homeId, 0 );
		QueueNotification( notification );
	}

	Log::Write( LogLevel_Info, GetNodeNumber( m_currentMsg ), "Received reply to FUNC_ID_SERIAL_API_GET_INIT_DATA:" );
	m_initVersion = _data[2];
	m_initCaps = _data[3];

	if( _data[4] == NUM_NODE_BITFIELD_BYTES )
	{
		for( i=0; i<NUM_NODE_BITFIELD_BYTES; ++i)
		{
			for( int32 j=0; j<8; ++j )
			{
				uint8 nodeId = (i*8)+j+1;
				if( _data[i+5] & (0x01 << j) )
				{
					if( IsVirtualNode( nodeId ) )
					{
						Log::Write( LogLevel_Info, GetNodeNumber( m_currentMsg ), "    Node %.3d - Virtual (ignored)", nodeId );
					}
					else
					{
						LockGuard LG(m_nodeMutex);
						Node* node = GetNode( nodeId );
						if( node )
						{
							Log::Write( LogLevel_Info, GetNodeNumber( m_currentMsg ), "    Node %.3d - Known", nodeId );
							if( !m_init )
							{
								// The node was read in from the config, so we
								// only need to get its current state
								node->SetQueryStage( Node::QueryStage_CacheLoad );
							}

						}
						else
						{
							// This node is new
							Log::Write( LogLevel_Info, GetNodeNumber( m_currentMsg ), "    Node %.3d - New", nodeId );
							Notification* notification = new Notification( Notification::Type_NodeNew );
							notification->SetHomeAndNodeIds( m_homeId, nodeId );
							QueueNotification( notification );

							// Create the node and request its info
							InitNode( nodeId );
						}
					}
				}
				else
				{
					LockGuard LG(m_nodeMutex);
					if( GetNode(nodeId) )
					{
						// This node no longer exists in the Z-Wave network
						Log::Write( LogLevel_Info, GetNodeNumber( m_currentMsg ), "    Node %.3d - Removed", nodeId );
						delete m_nodes[nodeId];
						m_nodes[nodeId] = NULL;
						Notification* notification = new Notification( Notification::Type_NodeRemoved );
						notification->SetHomeAndNodeIds( m_homeId, nodeId );
						QueueNotification( notification );

					}
				}
			}
		}
	}

	m_init = true;
}

//-----------------------------------------------------------------------------
// <Driver::HandleGetNodeProtocolInfoResponse>
// Process a response from the Z-Wave PC interface
//-----------------------------------------------------------------------------
void Driver::HandleGetNodeProtocolInfoResponse
(
		uint8* _data
)
{
	// The node that the protocol info response is for is not included in the message.
	// We have to assume that the node is the same one as in the most recent request.
	if( !m_currentMsg )
	{
		Log::Write( LogLevel_Warning, "WARNING: Received unexpected FUNC_ID_ZW_GET_NODE_PROTOCOL_INFO message - ignoring.");
		return;
	}

	uint8 nodeId = m_currentMsg->GetTargetNodeId();
	Log::Write( LogLevel_Info, nodeId, "Received reply to FUNC_ID_ZW_GET_NODE_PROTOCOL_INFO" );

	// Update the node with the protocol info
	if( Node* node = GetNodeUnsafe( nodeId ) )
	{
		node->UpdateProtocolInfo( &_data[2] );
	}
}

//-----------------------------------------------------------------------------
// <Driver::HandleAssignReturnRouteResponse>
// Process a response from the Z-Wave PC interface
//-----------------------------------------------------------------------------
bool Driver::HandleAssignReturnRouteResponse
(
		uint8* _data
)
{
	bool res = true;
	ControllerState state = ControllerState_InProgress;
	if( _data[2] )
	{
		Log::Write( LogLevel_Info, GetNodeNumber( m_currentMsg ), "Received reply to FUNC_ID_ZW_ASSIGN_RETURN_ROUTE - command in progress" );
	}
	else
	{
		// Failed
		Log::Write( LogLevel_Warning, GetNodeNumber( m_currentMsg ), "WARNING: Received reply to FUNC_ID_ZW_ASSIGN_RETURN_ROUTE - command failed" );
		state = ControllerState_Failed;
		res = false;
	}

	UpdateControllerState( state );
	return res;
}

//-----------------------------------------------------------------------------
// <Driver::HandleDeleteReturnRouteResponse>
// Process a response from the Z-Wave PC interface
//-----------------------------------------------------------------------------
bool Driver::HandleDeleteReturnRouteResponse
(
		uint8* _data
)
{
	bool res = true;
	ControllerState state = ControllerState_InProgress;
	if( _data[2] )
	{
		Log::Write( LogLevel_Info, GetNodeNumber( m_currentMsg ), "Received reply to FUNC_ID_ZW_DELETE_RETURN_ROUTE - command in progress" );
	}
	else
	{
		// Failed
		Log::Write( LogLevel_Warning, GetNodeNumber( m_currentMsg ), "WARNING: Received reply to FUNC_ID_ZW_DELETE_RETURN_ROUTE - command failed" );
		state = ControllerState_Failed;
		res = false;
	}

	UpdateControllerState( state );
	return res;
}

//-----------------------------------------------------------------------------
// <Driver::HandleRemoveFailedNodeResponse>
// Process a response from the Z-Wave PC interface
//-----------------------------------------------------------------------------
bool Driver::HandleRemoveFailedNodeResponse
(
		uint8* _data
)
{
	bool res = true;
	ControllerState state = ControllerState_InProgress;
	ControllerError error = ControllerError_None;
	if( _data[2] )
	{
		string reason;
		switch( _data[2] )
		{
		case FAILED_NODE_NOT_FOUND:
		{
			reason = "Node not found";
			error = ControllerError_NotFound;
			break;
		}
		case FAILED_NODE_REMOVE_PROCESS_BUSY:
		{
			reason = "Remove process busy";
			error = ControllerError_Busy;
			break;
		}
		case FAILED_NODE_REMOVE_FAIL:
		{
			reason = "Remove failed";
			error = ControllerError_Failed;
			break;
		}
		case FAILED_NODE_NOT_PRIMARY_CONTROLLER:
		{
			reason = "Not Primary Controller";
			error = ControllerError_NotPrimary;
			break;
		}
		default:
		{
			reason = "Command failed";
			break;
		}
		}

		Log::Write( LogLevel_Warning, GetNodeNumber( m_currentMsg ), "WARNING: Received reply to FUNC_ID_ZW_REMOVE_FAILED_NODE_ID - %s", reason.c_str() );
		state = ControllerState_Failed;
		res = false;
	}
	else
	{
		Log::Write( LogLevel_Info, GetNodeNumber( m_currentMsg ), "Received reply to FUNC_ID_ZW_REMOVE_FAILED_NODE_ID - Command in progress" );
	}

	UpdateControllerState( state, error );
	return res;
}

//-----------------------------------------------------------------------------
// <Driver::HandleIsFailedNodeResponse>
// Process a response from the Z-Wave PC interface
//-----------------------------------------------------------------------------
void Driver::HandleIsFailedNodeResponse
(
		uint8* _data
)
{
	ControllerState state;
	uint8 nodeId = m_currentControllerCommand ? m_currentControllerCommand->m_controllerCommandNode : GetNodeNumber( m_currentMsg );
	if( _data[2] )
	{
		Log::Write( LogLevel_Warning, nodeId, "WARNING: Received reply to FUNC_ID_ZW_IS_FAILED_NODE_ID - node %d failed", nodeId );
		state = ControllerState_NodeFailed;
		if( Node* node = GetNodeUnsafe( nodeId ) )
		{
			if (node->IsNodeReset()) {
				/* a DeviceReset has Occured. Remove the Node */
				if (!BeginControllerCommand(Driver::ControllerCommand_RemoveFailedNode, NULL, NULL, true, nodeId, 0))
					Log::Write(LogLevel_Warning, nodeId, "RemoveFailedNode for DeviceResetLocally Command Failed");

				Notification* notification = new Notification( Notification::Type_NodeReset );
				notification->SetHomeAndNodeIds( m_homeId, nodeId );
				QueueNotification( notification );
				state = ControllerState_Completed;
			} else {
				node->SetNodeAlive( false );
			}
		}
	}
	else
	{
		Log::Write( LogLevel_Warning, nodeId, "Received reply to FUNC_ID_ZW_IS_FAILED_NODE_ID - node %d has not failed", nodeId );
		if( Node* node = GetNodeUnsafe( nodeId ) )
		{
			node->SetNodeAlive( true );
		}
		state = ControllerState_NodeOK;
	}
	UpdateControllerState( state );
}

//-----------------------------------------------------------------------------
// <Driver::HandleReplaceFailedNodeResponse>
// Process a response from the Z-Wave PC interface
//-----------------------------------------------------------------------------
bool Driver::HandleReplaceFailedNodeResponse
(
		uint8* _data
)
{
	bool res = true;
	ControllerState state = ControllerState_InProgress;
	if( _data[2] )
	{
		// Command failed
		Log::Write( LogLevel_Warning, GetNodeNumber( m_currentMsg ), "WARNING: Received reply to FUNC_ID_ZW_REPLACE_FAILED_NODE - command failed" );
		state = ControllerState_Failed;
		res = false;
	}
	else
	{
		Log::Write( LogLevel_Info, GetNodeNumber( m_currentMsg ), "Received reply to FUNC_ID_ZW_REPLACE_FAILED_NODE - command in progress" );
	}

	UpdateControllerState( state );
	return res;
}

//-----------------------------------------------------------------------------
// <Driver::HandleSendDataResponse>
// Process a response from the Z-Wave PC interface
//-----------------------------------------------------------------------------
void Driver::HandleSendDataResponse
(
		uint8* _data,
		bool _replication
)
{
	if( _data[2] )
	{
		Log::Write( LogLevel_Detail, GetNodeNumber( m_currentMsg ), "  %s delivered to Z-Wave stack", _replication ? "ZW_REPLICATION_SEND_DATA" : "ZW_SEND_DATA" );
	}
	else
	{
		Log::Write( LogLevel_Error, GetNodeNumber( m_currentMsg ), "ERROR: %s could not be delivered to Z-Wave stack", _replication ? "ZW_REPLICATION_SEND_DATA" : "ZW_SEND_DATA" );
		m_nondelivery++;
		if( Node* node = GetNodeUnsafe( GetNodeNumber( m_currentMsg ) ) )
		{
			node->m_sentFailed++;
		}
	}
}

//-----------------------------------------------------------------------------
// <Driver::HandleGetRoutingInfoResponse>
// Process a response from the Z-Wave PC interface
//-----------------------------------------------------------------------------
void Driver::HandleGetRoutingInfoResponse
(
		uint8* _data
)
{
	Log::Write( LogLevel_Info, GetNodeNumber( m_currentMsg ), "Received reply to FUNC_ID_ZW_GET_ROUTING_INFO" );

	LockGuard LG(m_nodeMutex);
	if( Node* node = GetNode( GetNodeNumber( m_currentMsg ) ) )
	{
		// copy the 29-byte bitmap received (29*8=232 possible nodes) into this node's neighbors member variable
		memcpy( node->m_neighbors, &_data[2], 29 );
		Log::Write( LogLevel_Info, GetNodeNumber( m_currentMsg ), "    Neighbors of this node are:" );
		bool bNeighbors = false;
		for( int by=0; by<29; by++ )
		{
			for( int bi=0; bi<8; bi++ )
			{
				if( (_data[2+by] & (0x01<<bi)) )
				{
					Log::Write( LogLevel_Info, GetNodeNumber( m_currentMsg ), "    Node %d", (by<<3)+bi+1 );
					bNeighbors = true;
				}
			}
		}

		if( !bNeighbors )
		{
			Log::Write( LogLevel_Info, GetNodeNumber( m_currentMsg ), " (none reported)" );
		}
	}
}

//-----------------------------------------------------------------------------
// <Driver::HandleSendDataRequest>
// Process a request from the Z-Wave PC interface
//-----------------------------------------------------------------------------
void Driver::HandleSendDataRequest
(
		uint8* _data,
		bool _replication
)
{
	uint8 nodeId = GetNodeNumber( m_currentMsg );
	Log::Write( LogLevel_Detail, nodeId, "  %s Request with callback ID 0x%.2x received (expected 0x%.2x)",  _replication ? "ZW_REPLICATION_SEND_DATA" : "ZW_SEND_DATA", _data[2], _data[2] < 10 ? _data[2] : m_expectedCallbackId );
	/* Callback ID's below 10 are reserved for NONCE messages */
	if ((_data[2] > 10 ) && ( _data[2] != m_expectedCallbackId )) {
		// Wrong callback ID
		m_callbacks++;
		Log::Write( LogLevel_Warning, nodeId, "WARNING: Unexpected Callback ID received" );
	} else {
		Node* node = GetNodeUnsafe( nodeId );
		if( node != NULL )
		{
			if( _data[3] != 0 )
			{
				node->m_sentFailed++;
			}
			else
			{
				node->m_lastRequestRTT = -node->m_sentTS.TimeRemaining();

				if( node->m_averageRequestRTT )
				{
					// if the average has been established, update by averaging the average and the last RTT
					node->m_averageRequestRTT = ( node->m_averageRequestRTT + node->m_lastRequestRTT ) >> 1;
				}
				else
				{
					// if this is the first observed RTT, set the average to this value
					node->m_averageRequestRTT = node->m_lastRequestRTT;
				}
				Log::Write(LogLevel_Info, nodeId, "Request RTT %d Average Request RTT %d", node->m_lastRequestRTT, node->m_averageRequestRTT );
			}
		}

		// We do this here since HandleErrorResponse/MoveMessagesToWakeUpQueue can delete m_currentMsg
		if( m_currentMsg && m_currentMsg->IsNoOperation() )
		{
			Notification* notification = new Notification( Notification::Type_Notification );
			notification->SetHomeAndNodeIds( m_homeId, GetNodeNumber( m_currentMsg) );
			notification->SetNotification( Notification::Code_NoOperation );
			QueueNotification( notification );
		}

		// Callback ID matches our expectation
		if( _data[3] != 0 )
		{
			if( !HandleErrorResponse( _data[3], nodeId, _replication ? "ZW_REPLICATION_END_DATA" : "ZW_SEND_DATA", !_replication ) )
			{
				if( m_currentMsg &&  m_currentMsg->IsNoOperation() && node != NULL &&
						( node->GetCurrentQueryStage() == Node::QueryStage_Probe  ||
								node->GetCurrentQueryStage() == Node::QueryStage_CacheLoad ) )
				{
					node->QueryStageRetry( node->GetCurrentQueryStage(), 3 );
				}
			}
		}
		else if( node != NULL )
		{
			// If WakeUpNoMoreInformation request succeeds, update our status
			if( m_currentMsg && m_currentMsg->IsWakeUpNoMoreInformationCommand() )
			{
				if( WakeUp* wakeUp = static_cast<WakeUp*>( node->GetCommandClass( WakeUp::StaticGetCommandClassId() ) ) )
				{
					// Mark the node as asleep
					wakeUp->SetAwake( false );
				}
			}
			// If node is not alive, mark it alive now
			if( !node->IsNodeAlive() )
			{
				node->SetNodeAlive( true );
			}
		}
		// Command reception acknowledged by node, error or not, but ignore any NONCE messages
		//
		//	m_expectedCallbackId = 0;
	}
}

//-----------------------------------------------------------------------------
// <Driver::HandleNetworkUpdateRequest>
// Process a response from the Z-Wave PC interface
//-----------------------------------------------------------------------------
void Driver::HandleNetworkUpdateRequest
(
		uint8* _data
)
{
	ControllerState state = ControllerState_Failed;
	ControllerError error = ControllerError_None;
	uint8 nodeId = GetNodeNumber( m_currentMsg );
	switch( _data[3] )
	{
	case SUC_UPDATE_DONE:
	{
		Log::Write( LogLevel_Info, nodeId, "Received reply to FUNC_ID_ZW_REQUEST_NETWORK_UPDATE: Success" );
		state = ControllerState_Completed;
		break;
	}
	case SUC_UPDATE_ABORT:
	{
		Log::Write( LogLevel_Warning, nodeId, "WARNING: Received reply to FUNC_ID_ZW_REQUEST_NETWORK_UPDATE: Failed - Error. Process aborted." );
		error = ControllerError_Failed;
		break;
	}
	case SUC_UPDATE_WAIT:
	{
		Log::Write( LogLevel_Warning, nodeId, "WARNING: Received reply to FUNC_ID_ZW_REQUEST_NETWORK_UPDATE: Failed - SUC is busy." );
		error = ControllerError_Busy;
		break;
	}
	case SUC_UPDATE_DISABLED:
	{
		Log::Write( LogLevel_Warning, nodeId, "WARNING: Received reply to FUNC_ID_ZW_REQUEST_NETWORK_UPDATE: Failed - SUC is disabled." );
		error = ControllerError_Disabled;
		break;
	}
	case SUC_UPDATE_OVERFLOW:
	{
		Log::Write( LogLevel_Warning, nodeId, "WARNING: Received reply to FUNC_ID_ZW_REQUEST_NETWORK_UPDATE: Failed - Overflow. Full replication required." );
		error = ControllerError_Overflow;
		break;
	}
	default:
	{
	}
	}

	UpdateControllerState( state, error );
}

//-----------------------------------------------------------------------------
// <Driver::HandleAddNodeToNetworkRequest>
// Process a request from the Z-Wave PC interface
//-----------------------------------------------------------------------------
void Driver::HandleAddNodeToNetworkRequest
(
		uint8* _data
)
{
	Log::Write( LogLevel_Info, GetNodeNumber( m_currentMsg ), "FUNC_ID_ZW_ADD_NODE_TO_NETWORK:" );
	CommonAddNodeStatusRequestHandler( FUNC_ID_ZW_ADD_NODE_TO_NETWORK, _data );
}

//-----------------------------------------------------------------------------
// <Driver::HandleRemoveNodeFromNetworkRequest>
// Process a request from the Z-Wave PC interface
//-----------------------------------------------------------------------------
void Driver::HandleRemoveNodeFromNetworkRequest
(
		uint8* _data
)
{
	//uint8 nodeId = GetNodeNumber( m_currentMsg );
	if( m_currentControllerCommand == NULL )
	{
		return;
	}
	ControllerState state = m_currentControllerCommand->m_controllerState;
	Log::Write( LogLevel_Info, "FUNC_ID_ZW_REMOVE_NODE_FROM_NETWORK:" );

	switch( _data[3] )
	{
	case REMOVE_NODE_STATUS_LEARN_READY:
	{
		Log::Write( LogLevel_Info, "REMOVE_NODE_STATUS_LEARN_READY" );
		state = ControllerState_Waiting;
		m_currentControllerCommand->m_controllerCommandNode = 0;
		break;
	}
	case REMOVE_NODE_STATUS_NODE_FOUND:
	{
		Log::Write( LogLevel_Info, "REMOVE_NODE_STATUS_NODE_FOUND" );
		state = ControllerState_InProgress;
		break;
	}
	case REMOVE_NODE_STATUS_REMOVING_SLAVE:
	{
		Log::Write( LogLevel_Info, "REMOVE_NODE_STATUS_REMOVING_SLAVE" );
		if (_data[4] != 0)
		{
			Log::Write( LogLevel_Info, "Removing node ID %d", _data[4] );
			m_currentControllerCommand->m_controllerCommandNode = _data[4];
		}
		else
		{
			Log::Write( LogLevel_Warning, "Remove Node Failed - NodeID 0 Returned");
			state = ControllerState_Failed;
		}
		break;
	}
	case REMOVE_NODE_STATUS_REMOVING_CONTROLLER:
	{
		Log::Write( LogLevel_Info, "REMOVE_NODE_STATUS_REMOVING_CONTROLLER" );
		m_currentControllerCommand->m_controllerCommandNode = _data[4];
		if( m_currentControllerCommand->m_controllerCommandNode == 0 ) // Some controllers don't return node number
		{
			if( _data[5] >= 3 )
			{
				LockGuard LG(m_nodeMutex);
				for( int i=0; i<256; i++ )
				{
					if( m_nodes[i] == NULL )
					{
						continue;
					}
					// Ignore primary controller
					if( m_nodes[i]->m_nodeId == m_Controller_nodeId )
					{
						continue;
					}
					// See if we can match another way
					if( m_nodes[i]->m_basic == _data[6] &&
							m_nodes[i]->m_generic == _data[7] &&
							m_nodes[i]->m_specific == _data[8] )
					{
						if( m_currentControllerCommand->m_controllerCommandNode != 0 )
						{
							Log::Write( LogLevel_Info, "Alternative controller lookup found more then one match. Using the first one found." );
						}
						else
						{
							m_currentControllerCommand->m_controllerCommandNode = m_nodes[i]->m_nodeId;
						}
					}
				}
				LG.Unlock();
			}
			else
			{
				Log::Write( LogLevel_Warning, "WARNING: Node is 0 but not enough data to perform alternative match." );
			}
		}
		else
		{
			m_currentControllerCommand->m_controllerCommandNode = _data[4];
		}
		Log::Write( LogLevel_Info, "Removing controller ID %d", m_currentControllerCommand->m_controllerCommandNode );
		break;
	}
	case REMOVE_NODE_STATUS_DONE:
	{
		Log::Write( LogLevel_Info, "REMOVE_NODE_STATUS_DONE" );
		if( !m_currentControllerCommand->m_controllerCommandDone )
		{

			// Remove Node Stop calls back through here so make sure
			// we do't do it again.
			UpdateControllerState( ControllerState_Completed );
			//AddNodeStop( FUNC_ID_ZW_REMOVE_NODE_FROM_NETWORK );
			if ( m_currentControllerCommand->m_controllerCommandNode == 0 ) // never received "removing" update
			{
				if ( _data[4] != 0 ) // but message has the clue
				{
					m_currentControllerCommand->m_controllerCommandNode = _data[4];
				}
			}

			if ( m_currentControllerCommand->m_controllerCommandNode != 0 && m_currentControllerCommand->m_controllerCommandNode != 0xff )
			{
				LockGuard LG(m_nodeMutex);
				delete m_nodes[m_currentControllerCommand->m_controllerCommandNode];
				m_nodes[m_currentControllerCommand->m_controllerCommandNode] = NULL;
				LG.Unlock();

				Notification* notification = new Notification( Notification::Type_NodeRemoved );
				notification->SetHomeAndNodeIds( m_homeId, m_currentControllerCommand->m_controllerCommandNode );
				QueueNotification( notification );
			}
		}
		return;
	}
	case REMOVE_NODE_STATUS_FAILED:
	{
		//AddNodeStop( FUNC_ID_ZW_REMOVE_NODE_FROM_NETWORK );
		Log::Write( LogLevel_Warning,  "WARNING: REMOVE_NODE_STATUS_FAILED" );
		state = ControllerState_Failed;
		break;
	}
	default:
	{
		break;
	}
	}

	UpdateControllerState( state );
}

//-----------------------------------------------------------------------------
// <Driver::HandleControllerChangeRequest>
// Process a request from the Z-Wave PC interface
//-----------------------------------------------------------------------------
void Driver::HandleControllerChangeRequest
(
		uint8* _data
)
{
	Log::Write( LogLevel_Info, GetNodeNumber( m_currentMsg ), "FUNC_ID_ZW_CONTROLLER_CHANGE:" );
	CommonAddNodeStatusRequestHandler( FUNC_ID_ZW_CONTROLLER_CHANGE, _data );
}

//-----------------------------------------------------------------------------
// <Driver::HandleCreateNewPrimaryRequest>
// Process a request from the Z-Wave PC interface
//-----------------------------------------------------------------------------
void Driver::HandleCreateNewPrimaryRequest
(
		uint8* _data
)
{
	Log::Write( LogLevel_Info, GetNodeNumber( m_currentMsg ), "FUNC_ID_ZW_CREATE_NEW_PRIMARY:" );
	CommonAddNodeStatusRequestHandler( FUNC_ID_ZW_CREATE_NEW_PRIMARY, _data );
}

//-----------------------------------------------------------------------------
// <Driver::HandleSetLearnModeRequest>
// Process a request from the Z-Wave PC interface
//-----------------------------------------------------------------------------
void Driver::HandleSetLearnModeRequest
(
		uint8* _data
)
{
	uint8 nodeId = GetNodeNumber( m_currentMsg );
	if( m_currentControllerCommand == NULL )
	{
		return;
	}
	ControllerState state = m_currentControllerCommand->m_controllerState;
	Log::Write( LogLevel_Info, nodeId, "FUNC_ID_ZW_SET_LEARN_MODE:" );

	switch( _data[3] )
	{
	case LEARN_MODE_STARTED:
	{
		Log::Write( LogLevel_Info, nodeId, "LEARN_MODE_STARTED" );
		state = ControllerState_Waiting;
		break;
	}
	case LEARN_MODE_DONE:
	{
		Log::Write( LogLevel_Info, nodeId, "LEARN_MODE_DONE" );
		state = ControllerState_Completed;

		// Stop learn mode
		Msg* msg = new Msg( "End Learn Mode", 0xff, REQUEST, FUNC_ID_ZW_SET_LEARN_MODE, false, false );
		msg->Append( 0 );
		SendMsg( msg, MsgQueue_Command );

		// Rebuild all the node info.  Group and scene data that we stored
		// during replication will be applied as we discover each node.
		InitAllNodes();
		break;
	}
	case LEARN_MODE_FAILED:
	{
		Log::Write( LogLevel_Warning, nodeId, "WARNING: LEARN_MODE_FAILED" );
		state = ControllerState_Failed;

		// Stop learn mode
		Msg* msg = new Msg( "End Learn Mode", 0xff, REQUEST, FUNC_ID_ZW_SET_LEARN_MODE, false, false );
		msg->Append( 0 );
		SendMsg( msg, MsgQueue_Command );

		// Rebuild all the node info, since it may have been partially
		// updated by the failed command.  Group and scene data that we
		// stored during replication will be applied as we discover each node.
		InitAllNodes();
		break;
	}
	case LEARN_MODE_DELETED:
	{
		Log::Write( LogLevel_Info, nodeId, "LEARN_MODE_DELETED" );
		state = ControllerState_Failed;
		// Stop learn mode
		Msg* msg = new Msg( "End Learn Mode", 0xff, REQUEST, FUNC_ID_ZW_SET_LEARN_MODE, false, false );
		msg->Append( 0 );
		SendMsg( msg, MsgQueue_Command );
		break;
	}
	}

	UpdateControllerState( state );
}

//-----------------------------------------------------------------------------
// <Driver::HandleRemoveFailedNodeRequest>
// Process a request from the Z-Wave PC interface
//-----------------------------------------------------------------------------
void Driver::HandleRemoveFailedNodeRequest
(
		uint8* _data
)
{
	ControllerState state = ControllerState_Completed;
	uint8 nodeId = GetNodeNumber( m_currentMsg );
	switch( _data[3] )
	{
	case FAILED_NODE_OK:
	{
		Log::Write( LogLevel_Warning, nodeId, "WARNING: Received reply to FUNC_ID_ZW_REMOVE_FAILED_NODE_ID - Node %d is OK, so command failed", m_currentControllerCommand->m_controllerCommandNode );
		state = ControllerState_NodeOK;
		break;
	}
	case FAILED_NODE_REMOVED:
	{
		Log::Write( LogLevel_Info, nodeId, "Received reply to FUNC_ID_ZW_REMOVE_FAILED_NODE_ID - node %d successfully moved to failed nodes list", m_currentControllerCommand->m_controllerCommandNode );
		state = ControllerState_Completed;

		LockGuard LG(m_nodeMutex);
		delete m_nodes[m_currentControllerCommand->m_controllerCommandNode];
		m_nodes[m_currentControllerCommand->m_controllerCommandNode] = NULL;
		LG.Unlock();

		Notification* notification = new Notification( Notification::Type_NodeRemoved );
		notification->SetHomeAndNodeIds( m_homeId, m_currentControllerCommand->m_controllerCommandNode );
		QueueNotification( notification );

		break;
	}
	case FAILED_NODE_NOT_REMOVED:
	{
		Log::Write( LogLevel_Warning, nodeId, "WARNING: Received reply to FUNC_ID_ZW_REMOVE_FAILED_NODE_ID - unable to move node %d to failed nodes list", m_currentControllerCommand->m_controllerCommandNode );
		state = ControllerState_Failed;
		break;
	}
	}

	UpdateControllerState( state );
}

//-----------------------------------------------------------------------------
// <Driver::HandleReplaceFailedNodeRequest>
// Process a request from the Z-Wave PC interface
//-----------------------------------------------------------------------------
void Driver::HandleReplaceFailedNodeRequest
(
		uint8* _data
)
{
	ControllerState state = ControllerState_Completed;
	uint8 nodeId = GetNodeNumber( m_currentMsg );
	switch( _data[3] )
	{
	case FAILED_NODE_OK:
	{
		Log::Write( LogLevel_Info, nodeId, "Received reply to FUNC_ID_ZW_REPLACE_FAILED_NODE - Node is OK, so command failed" );
		state = ControllerState_NodeOK;
		break;
	}
	case FAILED_NODE_REPLACE_WAITING:
	{
		Log::Write( LogLevel_Info, nodeId, "Received reply to FUNC_ID_ZW_REPLACE_FAILED_NODE - Waiting for new node" );
		state = ControllerState_Waiting;
		break;
	}
	case FAILED_NODE_REPLACE_DONE:
	{
		Log::Write( LogLevel_Info, nodeId, "Received reply to FUNC_ID_ZW_REPLACE_FAILED_NODE - Node successfully replaced" );
		state = ControllerState_Completed;

		// Request new node info for this device
		if( m_currentControllerCommand != NULL )
		{
			InitNode( m_currentControllerCommand->m_controllerCommandNode, true );
		}
		break;
	}
	case FAILED_NODE_REPLACE_FAILED:
	{
		Log::Write( LogLevel_Info, nodeId, "Received reply to FUNC_ID_ZW_REPLACE_FAILED_NODE - Node replacement failed" );
		state = ControllerState_Failed;
		break;
	}
	}

	UpdateControllerState( state );
}

//-----------------------------------------------------------------------------
// <Driver::HandleApplicationCommandHandlerRequest>
// Process a request from the Z-Wave PC interface
//-----------------------------------------------------------------------------
void Driver::HandleApplicationCommandHandlerRequest
(
		uint8* _data,
		bool encrypted
)
{

	uint8 status = _data[2];
	uint8 nodeId = _data[3];
	uint8 classId = _data[5];
	Node* node = GetNodeUnsafe( nodeId );

	if( ( status & RECEIVE_STATUS_ROUTED_BUSY ) != 0 )
	{
		m_routedbusy++;
	}
	if( ( status & RECEIVE_STATUS_TYPE_BROAD ) != 0 )
	{
		m_broadcastReadCnt++;
	}
	if( node != NULL )
	{
		node->m_receivedCnt++;
		node->m_errors = 0;
		int cmp = memcmp( _data, node->m_lastReceivedMessage, sizeof(node->m_lastReceivedMessage));
		if( cmp == 0 && node->m_receivedTS.TimeRemaining() > -500 )
		{
			// if the exact same sequence of bytes are received within 500ms
			node->m_receivedDups++;
		}
		else
		{
			memcpy( node->m_lastReceivedMessage, _data, sizeof(node->m_lastReceivedMessage) );
		}
		node->m_receivedTS.SetTime();
		if( m_expectedReply == FUNC_ID_APPLICATION_COMMAND_HANDLER && m_expectedNodeId == nodeId )
		{
			// Need to confirm this is the correct response to the last sent request.
			// At least ignore any received messages prior to the send data request.
			node->m_lastResponseRTT = -node->m_sentTS.TimeRemaining();

			if( node->m_averageResponseRTT )
			{
				// if the average has been established, update by averaging the average and the last RTT
				node->m_averageResponseRTT = ( node->m_averageResponseRTT + node->m_lastResponseRTT ) >> 1;
			}
			else
			{
				// if this is the first observed RTT, set the average to this value
				node->m_averageResponseRTT = node->m_lastResponseRTT;
			}
			Log::Write(LogLevel_Info, nodeId, "Response RTT %d Average Response RTT %d", node->m_lastResponseRTT, node->m_averageResponseRTT );
		}
		else
		{
			node->m_receivedUnsolicited++;
		}
		if ( !node->IsNodeAlive() )
		{
			node->SetNodeAlive( true );
		}
	}
	if( ApplicationStatus::StaticGetCommandClassId() == classId )
	{
		//TODO: Test this class function or implement
	}
	else if( ControllerReplication::StaticGetCommandClassId() == classId )
	{
		if( m_controllerReplication && m_currentControllerCommand && ( ControllerCommand_ReceiveConfiguration == m_currentControllerCommand->m_controllerCommand ) )
		{
			m_controllerReplication->HandleMsg( &_data[6], _data[4] );

			UpdateControllerState( ControllerState_InProgress );
		}
	}
	else
	{
		// Allow the node to handle the message itself
		if( node != NULL )
		{
			node->ApplicationCommandHandler( _data, encrypted );
		}
	}
}

//-----------------------------------------------------------------------------
// <Driver::HandlePromiscuousApplicationCommandHandlerRequest>
// Process a request from the Z-Wave PC interface when in promiscuous mode.
//-----------------------------------------------------------------------------
void Driver::HandlePromiscuousApplicationCommandHandlerRequest
(
		uint8* _data
)
{
	//uint8 nodeId = _data[3];
	//uint8 len = _data[4];
	//uint8 classId = _data[5];
	//uint8 destNodeId = _data[5+len];
}

//-----------------------------------------------------------------------------
// <Driver::HandleAssignReturnRouteRequest>
// Process a request from the Z-Wave PC interface
//-----------------------------------------------------------------------------
void Driver::HandleAssignReturnRouteRequest
(
		uint8* _data
)
{
	ControllerState state;
	uint8 nodeId = GetNodeNumber( m_currentMsg );
	if( m_currentControllerCommand == NULL )
	{
		return;
	}
	if( _data[3] )
	{
		// Failed
		HandleErrorResponse( _data[3], m_currentControllerCommand->m_controllerCommandNode, "ZW_ASSIGN_RETURN_ROUTE", true );
		state = ControllerState_Failed;
	}
	else
	{
		// Success
		Log::Write( LogLevel_Info, nodeId, "Received reply to FUNC_ID_ZW_ASSIGN_RETURN_ROUTE for node %d - SUCCESS", m_currentControllerCommand->m_controllerCommandNode );
		state = ControllerState_Completed;
	}

	UpdateControllerState( state );
}

//-----------------------------------------------------------------------------
// <Driver::HandleDeleteReturnRouteRequest>
// Process a request from the Z-Wave PC interface
//-----------------------------------------------------------------------------
void Driver::HandleDeleteReturnRouteRequest
(
		uint8* _data
)
{
	ControllerState state;
	uint8 nodeId = GetNodeNumber( m_currentMsg );
	if( m_currentControllerCommand == NULL )
	{
		return;
	}
	if( _data[3] )
	{
		// Failed
		HandleErrorResponse( _data[3], m_currentControllerCommand->m_controllerCommandNode, "ZW_DELETE_RETURN_ROUTE", true );
		state = ControllerState_Failed;
	}
	else
	{
		// Success
		Log::Write( LogLevel_Info, nodeId, "Received reply to FUNC_ID_ZW_DELETE_RETURN_ROUTE for node %d - SUCCESS", m_currentControllerCommand->m_controllerCommandNode );
		state = ControllerState_Completed;
	}

	UpdateControllerState( state );
}

//-----------------------------------------------------------------------------
// <Driver::HandleSendNodeInformationRequest>
// Process a request from the Z-Wave PC interface
//-----------------------------------------------------------------------------
void Driver::HandleSendNodeInformationRequest
(
		uint8* _data
)
{
	ControllerState state;
	uint8 nodeId = GetNodeNumber( m_currentMsg );
	if( m_currentControllerCommand == NULL )
	{
		return;
	}
	if( _data[3] )
	{
		// Failed
		HandleErrorResponse( _data[3], m_currentControllerCommand->m_controllerCommandNode, "ZW_SEND_NODE_INFORMATION" );
		state = ControllerState_Failed;
	}
	else
	{
		// Success
		Log::Write( LogLevel_Info, nodeId, "Received reply to FUNC_ID_ZW_SEND_NODE_INFORMATION - SUCCESS" );
		state = ControllerState_Completed;
	}

	UpdateControllerState( state );
}

//-----------------------------------------------------------------------------
// <Driver::HandleNodeNeighborUpdateRequest>
// Process a request from the Z-Wave PC interface
//-----------------------------------------------------------------------------
void Driver::HandleNodeNeighborUpdateRequest
(
		uint8* _data
)
{
	uint8 nodeId = GetNodeNumber( m_currentMsg );
	ControllerState state = ControllerState_Normal;
	switch( _data[3] )
	{
	case REQUEST_NEIGHBOR_UPDATE_STARTED:
	{
		Log::Write( LogLevel_Info, nodeId, "REQUEST_NEIGHBOR_UPDATE_STARTED" );
		state = ControllerState_InProgress;
		break;
	}
	case REQUEST_NEIGHBOR_UPDATE_DONE:
	{
		Log::Write( LogLevel_Info, nodeId, "REQUEST_NEIGHBOR_UPDATE_DONE" );
		state = ControllerState_Completed;

		// We now request the neighbour information from the
		// controller and store it in our node object.
		if( m_currentControllerCommand != NULL )
		{
			RequestNodeNeighbors( m_currentControllerCommand->m_controllerCommandNode, 0 );
		}
		break;
	}
	case REQUEST_NEIGHBOR_UPDATE_FAILED:
	{
		Log::Write( LogLevel_Warning, nodeId, "WARNING: REQUEST_NEIGHBOR_UPDATE_FAILED" );
		state = ControllerState_Failed;
		break;
	}
	default:
	{
		break;
	}
	}

	UpdateControllerState( state );
}

//-----------------------------------------------------------------------------
// <Driver::HandleApplicationUpdateRequest>
// Process a request from the Z-Wave PC interface
//-----------------------------------------------------------------------------
bool Driver::HandleApplicationUpdateRequest
(
		uint8* _data
)
{
	bool messageRemoved = false;
	uint8 nodeId = _data[3];
	Node* node = GetNodeUnsafe( nodeId );

	// If node is not alive, mark it alive now
	if( node != NULL && !node->IsNodeAlive() )
	{
		node->SetNodeAlive( true );
	}

	switch( _data[2] )
	{
	case UPDATE_STATE_SUC_ID:
	{
		Log::Write( LogLevel_Info, nodeId, "UPDATE_STATE_SUC_ID from node %d", nodeId );
		m_SUCNodeId = nodeId; // need to confirm real data here
		break;
	}
	case UPDATE_STATE_DELETE_DONE:
	{
		Log::Write( LogLevel_Info, nodeId, "** Network change **: Z-Wave node %d was removed", nodeId );

		LockGuard LG(m_nodeMutex);
		delete m_nodes[nodeId];
		m_nodes[nodeId] = NULL;
		LG.Unlock();

		Notification* notification = new Notification( Notification::Type_NodeRemoved );
		notification->SetHomeAndNodeIds( m_homeId, nodeId );
		QueueNotification( notification );
		break;
	}
	case UPDATE_STATE_NEW_ID_ASSIGNED:
	{
		Log::Write( LogLevel_Info, nodeId, "** Network change **: ID %d was assigned to a new Z-Wave node", nodeId );
		// Check if the new node id is equal to the current one.... if so no operation is needed, thus no remove and add is necessary
		if ( _data[3] != _data[6] )
		{
			// Request the node protocol info (also removes any existing node and creates a new one)
			InitNode( nodeId );
		}
		else
		{
			Log::Write(LogLevel_Info, nodeId, "Not Re-assigning NodeID as old and new NodeID match");
		}

		break;
	}
	case UPDATE_STATE_ROUTING_PENDING:
	{
		Log::Write( LogLevel_Info, nodeId, "UPDATE_STATE_ROUTING_PENDING from node %d", nodeId );
		break;
	}
	case UPDATE_STATE_NODE_INFO_REQ_FAILED:
	{
		Log::Write( LogLevel_Warning, nodeId, "WARNING: FUNC_ID_ZW_APPLICATION_UPDATE: UPDATE_STATE_NODE_INFO_REQ_FAILED received" );

		// Note: Unhelpfully, the nodeId is always zero in this message.  We have to
		// assume the message came from the last node to which we sent a request.
		if( m_currentMsg )
		{
			Node* tnode = GetNodeUnsafe( m_currentMsg->GetTargetNodeId() );
			if( tnode )
			{
				// Retry the query twice
				tnode->QueryStageRetry( Node::QueryStage_NodeInfo, 2 );

				// Just in case the failure was due to the node being asleep, we try
				// to move its pending messages to its wakeup queue.  If it is not
				// a sleeping device, this will have no effect.
				if( MoveMessagesToWakeUpQueue( tnode->GetNodeId(), true ) )
				{
					messageRemoved = true;
				}
			}
		}
		break;
	}
	case UPDATE_STATE_NODE_INFO_REQ_DONE:
	{
		Log::Write( LogLevel_Info, nodeId, "UPDATE_STATE_NODE_INFO_REQ_DONE from node %d", nodeId );
		break;
	}
	case UPDATE_STATE_NODE_INFO_RECEIVED:
	{
		Log::Write( LogLevel_Info, nodeId, "UPDATE_STATE_NODE_INFO_RECEIVED from node %d", nodeId );
		if( node )
		{
			node->UpdateNodeInfo( &_data[8], _data[4] - 3 );
		}
		break;
	}
	}

	if( messageRemoved )
	{
		m_waitingForAck = false;
		m_expectedCallbackId = 0;
		m_expectedReply = 0;
		m_expectedCommandClassId = 0;
		m_expectedNodeId = 0;
	}

	return messageRemoved;
}

//-----------------------------------------------------------------------------
// <Driver::CommonAddNodeStatusRequestHandler>
// Handle common AddNode processing for many similar commands
//-----------------------------------------------------------------------------
void Driver::CommonAddNodeStatusRequestHandler
(
		uint8 _funcId,
		uint8* _data
)
{
	uint8 nodeId = GetNodeNumber( m_currentMsg );
	ControllerState state = ControllerState_Normal;
	if( m_currentControllerCommand != NULL )
	{
		state = m_currentControllerCommand->m_controllerState;
	}
	switch( _data[3] )
	{
	case ADD_NODE_STATUS_LEARN_READY:
	{
		Log::Write( LogLevel_Info, nodeId, "ADD_NODE_STATUS_LEARN_READY" );
		m_currentControllerCommand->m_controllerAdded = false;
		state = ControllerState_Waiting;
		break;
	}
	case ADD_NODE_STATUS_NODE_FOUND:
	{
		Log::Write( LogLevel_Info, nodeId, "ADD_NODE_STATUS_NODE_FOUND" );
		state = ControllerState_InProgress;
		break;
	}
	case ADD_NODE_STATUS_ADDING_SLAVE:
	{
		Log::Write( LogLevel_Info, nodeId, "ADD_NODE_STATUS_ADDING_SLAVE" );
		Log::Write( LogLevel_Info, nodeId, "Adding node ID %d - %s", _data[4], m_currentControllerCommand->m_controllerCommandArg ? "Secure" : "Non-Secure");
		/* Discovered all the CC's are sent in this packet as well:
		 * position description
		 * 4 - Node ID
		 * 5 - Length
		 * 6 - Basic Device Class
		 * 7 - Generic Device Class
		 * 8 - Specific Device Class
		 * 9 to Length - Command Classes
		 * Last pck - CRC
		 */
		if( m_currentControllerCommand != NULL )
		{
			m_currentControllerCommand->m_controllerAdded = false;
			m_currentControllerCommand->m_controllerCommandNode = _data[4];
			/* make sure we dont overrun our buffer. Its ok to truncate */
			uint8 length = _data[5];
			if (length > 254) length = 254;
			memcpy(&m_currentControllerCommand->m_controllerDeviceProtocolInfo, &_data[6], length);
			m_currentControllerCommand->m_controllerDeviceProtocolInfoLength = length;
		}
		//			AddNodeStop( _funcId );
		//			sleep(1);
		break;
	}
	case ADD_NODE_STATUS_ADDING_CONTROLLER:
	{
		Log::Write( LogLevel_Info, nodeId, "ADD_NODE_STATUS_ADDING_CONTROLLER");
		Log::Write( LogLevel_Info, nodeId, "Adding controller ID %d", _data[4] );
		/* Discovered all the CC's are sent in this packet as well:
		 * position description
		 * 4 - Node ID
		 * 5 - Length
		 * 6 - Basic Device Class
		 * 7 - Generic Device Class
		 * 8 - Specific Device Class
		 * 9 to Length - Command Classes
		 * Last pck - CRC
		 */


		if( m_currentControllerCommand != NULL )
		{
			m_currentControllerCommand->m_controllerAdded = true;
			m_currentControllerCommand->m_controllerCommandNode = _data[4];
		}
		//			AddNodeStop( _funcId );
		break;
	}
	case ADD_NODE_STATUS_PROTOCOL_DONE:
	{
		Log::Write( LogLevel_Info, nodeId, "ADD_NODE_STATUS_PROTOCOL_DONE" );
		// We added a device.
		// Get the controller out of add mode to avoid accidentally adding other devices.
		// We used to call replication here.
		AddNodeStop( _funcId );
		break;
	}
	case ADD_NODE_STATUS_DONE:
	{
		if (state == ControllerState_Failed) {
			/* if it was a failed add, we just move on */
			state = ControllerState_Completed;
			break;
		}

		Log::Write( LogLevel_Info, nodeId, "ADD_NODE_STATUS_DONE" );
		state = ControllerState_Completed;
		if( m_currentControllerCommand != NULL && m_currentControllerCommand->m_controllerCommandNode != 0xff )
		{
			InitNode( m_currentControllerCommand->m_controllerCommandNode, true, m_currentControllerCommand->m_controllerCommandArg != 0, m_currentControllerCommand->m_controllerDeviceProtocolInfo, m_currentControllerCommand->m_controllerDeviceProtocolInfoLength );
		}

		// Not sure about the new controller function here.
		if( _funcId != FUNC_ID_ZW_ADD_NODE_TO_NETWORK && m_currentControllerCommand != NULL && m_currentControllerCommand->m_controllerAdded )
		{
			// Rebuild all the node info.  Group and scene data that we stored
			// during replication will be applied as we discover each node.
			InitAllNodes();
		}
		break;
	}
	case ADD_NODE_STATUS_FAILED:
	{
		Log::Write( LogLevel_Info, nodeId, "ADD_NODE_STATUS_FAILED" );
		state = ControllerState_Failed;

		// Remove the AddNode command from the queue
		RemoveCurrentMsg();

		// Get the controller out of add mode to avoid accidentally adding other devices.
		AddNodeStop( _funcId );
		break;
	}
	default:
	{
		break;
	}
	}

	UpdateControllerState( state );
}

//-----------------------------------------------------------------------------
//	Polling Z-Wave devices
//-----------------------------------------------------------------------------

//-----------------------------------------------------------------------------
// <Driver::EnablePoll>
// Enable polling of a value
//-----------------------------------------------------------------------------
bool Driver::EnablePoll
(
		ValueID const &_valueId,
		uint8 const _intensity
)
{
	// make sure the polling thread doesn't lock the node while we're in this function
	m_pollMutex->Lock();

	// confirm that this node exists
	uint8 nodeId = _valueId.GetNodeId();
	LockGuard LG(m_nodeMutex);
	Node* node = GetNode( nodeId );
	if( node != NULL )
	{
		// confirm that this value is in the node's value store
		if( Value* value = node->GetValue( _valueId ) )
		{
			// update the value's pollIntensity
			value->SetPollIntensity( _intensity );

			// Add the valueid to the polling list
			// See if the node is already in the poll list.
			for( list<PollEntry>::iterator it = m_pollList.begin(); it != m_pollList.end(); ++it )
			{
				if( (*it).m_id == _valueId )
				{
					// It is already in the poll list, so we have nothing to do.
					Log::Write( LogLevel_Detail, "EnablePoll not required to do anything (value is already in the poll list)" );
					value->Release();
					m_pollMutex->Unlock();
					return true;
				}
			}

			// Not in the list, so we add it
			PollEntry pe;
			pe.m_id = _valueId;
			pe.m_pollCounter = value->GetPollIntensity();
			m_pollList.push_back( pe );
			value->Release();
			m_pollMutex->Unlock();

			// send notification to indicate polling is enabled
			Notification* notification = new Notification( Notification::Type_PollingEnabled );
			notification->SetHomeAndNodeIds( m_homeId, _valueId.GetNodeId() );
			QueueNotification( notification );
			Log::Write( LogLevel_Info, nodeId, "EnablePoll for HomeID 0x%.8x, value(cc=0x%02x,in=0x%02x,id=0x%02x)--poll list has %d items",
					_valueId.GetHomeId(), _valueId.GetCommandClassId(), _valueId.GetIndex(), _valueId.GetInstance(), m_pollList.size() );
			return true;
		}

		// allow the poll thread to continue
		m_pollMutex->Unlock();

		Log::Write( LogLevel_Info, nodeId, "EnablePoll failed - value not found for node %d", nodeId );
		return false;
	}

	// allow the poll thread to continue
	m_pollMutex->Unlock();

	Log::Write( LogLevel_Info, "EnablePoll failed - node %d not found", nodeId );
	return false;
}

//-----------------------------------------------------------------------------
// <Driver::DisablePoll>
// Disable polling of a node
//-----------------------------------------------------------------------------
bool Driver::DisablePoll
(
		ValueID const &_valueId
)
{
	// make sure the polling thread doesn't lock the node while we're in this function
	m_pollMutex->Lock();

	// confirm that this node exists
	uint8 nodeId = _valueId.GetNodeId();
	LockGuard LG(m_nodeMutex);
	Node* node = GetNode( nodeId );
	if( node != NULL)
	{
		// See if the value is already in the poll list.
		for( list<PollEntry>::iterator it = m_pollList.begin(); it != m_pollList.end(); ++it )
		{
			if( (*it).m_id == _valueId )
			{
				// Found it
				// remove it from the poll list
				m_pollList.erase( it );

				// get the value object and reset pollIntensity to zero (indicating no polling)
				Value* value = GetValue( _valueId );
				if (!value)
					continue;
				value->SetPollIntensity( 0 );
				value->Release();
				m_pollMutex->Unlock();

				// send notification to indicate polling is disabled
				Notification* notification = new Notification( Notification::Type_PollingDisabled );
				notification->SetHomeAndNodeIds( m_homeId, _valueId.GetNodeId() );
				QueueNotification( notification );
				Log::Write( LogLevel_Info, nodeId, "DisablePoll for HomeID 0x%.8x, value(cc=0x%02x,in=0x%02x,id=0x%02x)--poll list has %d items",
						_valueId.GetHomeId(), _valueId.GetCommandClassId(), _valueId.GetIndex(), _valueId.GetInstance(), m_pollList.size() );
				return true;
			}
		}

		// Not in the list
		m_pollMutex->Unlock();
		Log::Write( LogLevel_Info, nodeId, "DisablePoll failed - value not on list");
		return false;
	}

	// allow the poll thread to continue
	m_pollMutex->Unlock();

	Log::Write( LogLevel_Info, "DisablePoll failed - node %d not found", nodeId );
	return false;
}

//-----------------------------------------------------------------------------
// <Driver::isPolled>
// Check polling status of a value
//-----------------------------------------------------------------------------
bool Driver::isPolled
(
		ValueID const &_valueId
)
{
	bool bPolled;

	// make sure the polling thread doesn't lock the node while we're in this function
	m_pollMutex->Lock();

	Value* value = GetValue( _valueId );
	if( value && value->GetPollIntensity() != 0 )
	{
		bPolled = true;
	}
	else
	{
		bPolled = false;
	}

	if (value) value->Release();

	/*
	 * This code is retained for the moment as a belt-and-suspenders test to confirm that
	 * the pollIntensity member of each value and the pollList contents do not get out
	 * of sync.
	 */
	// confirm that this node exists
	uint8 nodeId = _valueId.GetNodeId();
	LockGuard LG(m_nodeMutex);
	Node* node = GetNode( nodeId );
	if( node != NULL)
	{

		// See if the value is already in the poll list.
		for( list<PollEntry>::iterator it = m_pollList.begin(); it != m_pollList.end(); ++it )
		{
			if( (*it).m_id == _valueId )
			{
				// Found it
				if( bPolled )
				{
					m_pollMutex->Unlock();
					return true;
				}
				else
				{
					Log::Write( LogLevel_Error, nodeId, "IsPolled setting for valueId 0x%016x is not consistent with the poll list", _valueId.GetId() );
				}
			}
		}

		// Not in the list

		if( !bPolled )
		{
			m_pollMutex->Unlock();
			return false;
		}
		else
		{
			Log::Write( LogLevel_Error, nodeId, "IsPolled setting for valueId 0x%016x is not consistent with the poll list", _valueId.GetId() );
		}
	}

	// allow the poll thread to continue
	m_pollMutex->Unlock();

	Log::Write( LogLevel_Info, "isPolled failed - node %d not found (the value reported that it is%s polled)", nodeId, bPolled?"":" not" );
	return false;
}

//-----------------------------------------------------------------------------
// <Driver::SetPollIntensity>
// Set the intensity with which this value is polled
//-----------------------------------------------------------------------------
void Driver::SetPollIntensity
(
		ValueID const &_valueId,
		uint8 const _intensity
)
{
	// make sure the polling thread doesn't lock the value while we're in this function
	m_pollMutex->Lock();

	Value* value = GetValue( _valueId );
	if (!value)
		return;
	value->SetPollIntensity( _intensity );

	value->Release();
	m_pollMutex->Unlock();
}

//-----------------------------------------------------------------------------
// <Driver::PollThreadEntryPoint>
// Entry point of the thread for poll Z-Wave devices
//-----------------------------------------------------------------------------
void Driver::PollThreadEntryPoint
(
		Event* _exitEvent,
		void* _context
)
{
	Driver* driver = (Driver*)_context;
	if( driver )
	{
		driver->PollThreadProc( _exitEvent );
	}
}

//-----------------------------------------------------------------------------
// <Driver::PollThreadProc>
// Thread for poll Z-Wave devices
//-----------------------------------------------------------------------------
void Driver::PollThreadProc
(
		Event* _exitEvent
)
{
	while( 1 )
	{
		int32 pollInterval = m_pollInterval;

		if( m_awakeNodesQueried && !m_pollList.empty() )
		{
			// We only bother getting the lock if the pollList is not empty
			m_pollMutex->Lock();

			// Get the next value to be polled
			PollEntry pe = m_pollList.front();
			m_pollList.pop_front();
			ValueID  valueId = pe.m_id;

			// only execute this poll if pe.m_pollCounter == 1; otherwise decrement the counter and process the next polled value
			if( pe.m_pollCounter != 1)
			{
				pe.m_pollCounter--;
				m_pollList.push_back( pe );
				m_pollMutex->Unlock();
				continue;
			}

			// reset the poll counter to the full pollIntensity value and push it at the end of the list
			// release the value object referenced; call GetNode to ensure the node objects are locked during this period
			{
				LockGuard LG(m_nodeMutex);
				(void)GetNode( valueId.GetNodeId() );
				Value* value = GetValue( valueId );
				if (!value)
					continue;
				pe.m_pollCounter = value->GetPollIntensity();
				m_pollList.push_back( pe );
				value->Release();
			}
			// If the polling interval is for the whole poll list, calculate the time before the next poll,
			// so that all polls can take place within the user-specified interval.
			if( !m_bIntervalBetweenPolls )
			{
				if( pollInterval < 100 )
				{
					Log::Write( LogLevel_Info, "The pollInterval setting is only %d, which appears to be a legacy setting.  Multiplying by 1000 to convert to ms.", pollInterval );
					pollInterval *= 1000;
				}
				pollInterval /= (int32) m_pollList.size();
			}

			{
				LockGuard LG(m_nodeMutex);
				// Request the state of the value from the node to which it belongs
				if( Node* node = GetNode( valueId.GetNodeId() ) )
				{
					bool requestState = true;
					if( !node->IsListeningDevice() )
					{
						// The device is not awake all the time.  If it is not awake, we mark it
						// as requiring a poll.  The poll will be done next time the node wakes up.
						if( WakeUp* wakeUp = static_cast<WakeUp*>( node->GetCommandClass( WakeUp::StaticGetCommandClassId() ) ) )
						{
							if( !wakeUp->IsAwake() )
							{
								wakeUp->SetPollRequired();
								requestState = false;
							}
						}
					}

					if( requestState )
					{
						// Request an update of the value
						CommandClass* cc = node->GetCommandClass( valueId.GetCommandClassId() );
						if (cc) {
							uint8 index = valueId.GetIndex();
							uint8 instance = valueId.GetInstance();
							Log::Write( LogLevel_Detail, node->m_nodeId, "Polling: %s index = %d instance = %d (poll queue has %d messages)", cc->GetCommandClassName().c_str(), index, instance, m_msgQueue[MsgQueue_Poll].size() );
							cc->RequestValue( 0, index, instance, MsgQueue_Poll );
						}
					}

				}
			}

			m_pollMutex->Unlock();

			// Polling messages are only sent when there are no other messages waiting to be sent
			// While this makes the polls much more variable and uncertain if some other activity dominates
			// a send queue, that may be appropriate
			// TODO we can have a debate about whether to test all four queues or just the Poll queue
			// Wait until the library isn't actively sending messages (or in the midst of a transaction)
			int i32;
			int loopCount = 0;
			while( !m_msgQueue[MsgQueue_Poll].empty()
					|| !m_msgQueue[MsgQueue_Send].empty()
					|| !m_msgQueue[MsgQueue_Command].empty()
					|| !m_msgQueue[MsgQueue_Query].empty()
					|| m_currentMsg != NULL )
			{
				i32 = Wait::Single( _exitEvent, 10);		// test conditions every 10ms
				if( i32 == 0 )
				{
					// Exit has been called
					return;
				}
				loopCount++;
				if( loopCount == 3000*10 )		// 300 seconds worth of delay?  Something unusual is going on
				{
					Log::Write( LogLevel_Warning, "Poll queue hasn't been able to execute for 300 secs or more" );
					Log::QueueDump();
					//					assert( 0 );
				}
			}

			// ready for next poll...insert the pollInterval delay
			i32 = Wait::Single( _exitEvent, pollInterval );
			if( i32 == 0 )
			{
				// Exit has been called
				return;
			}
		}
		else		// poll list is empty or awake nodes haven't been fully queried yet
		{
			// don't poll just yet, wait for the pollInterval or exit before re-checking to see if the pollList has elements
			int32 i32 = Wait::Single( _exitEvent, 500 );
			if( i32 == 0 )
			{
				// Exit has been called
				return;
			}
		}
	}
}

//-----------------------------------------------------------------------------
//	Retrieving Node information
//-----------------------------------------------------------------------------

//-----------------------------------------------------------------------------
// <Driver::InitAllNodes>
// Delete all nodes and fetch new node data from the Z-Wave network
//-----------------------------------------------------------------------------
void Driver::InitAllNodes
(
)
{
	// Delete all the node data
	LockGuard LG(m_nodeMutex);
	for( int i=0; i<256; ++i )
	{
		if( m_nodes[i] )
		{
			delete m_nodes[i];
			m_nodes[i] = NULL;
		}
	}
	LG.Unlock();

	// Fetch new node data from the Z-Wave network
	m_controller->PlayInitSequence( this );
}

//-----------------------------------------------------------------------------
// <Driver::InitNode>
// Queue a node to be interrogated for its setup details
//-----------------------------------------------------------------------------
void Driver::InitNode
(
		uint8 const _nodeId,
		bool newNode,
		bool secure,
		uint8 const *_protocolInfo,
		uint8 const _length
)
{
	// Delete any existing node and replace it with a new one
	{
		LockGuard LG(m_nodeMutex);
		if( m_nodes[_nodeId] )
		{
			// Remove the original node
			delete m_nodes[_nodeId];
			Notification* notification = new Notification( Notification::Type_NodeRemoved );
			notification->SetHomeAndNodeIds( m_homeId, _nodeId );
			QueueNotification( notification );
		}

		// Add the new node
		m_nodes[_nodeId] = new Node( m_homeId, _nodeId );
		if (newNode == true) static_cast<Node *>(m_nodes[_nodeId])->SetAddingNode();
	}

	Notification* notification = new Notification( Notification::Type_NodeAdded );
	notification->SetHomeAndNodeIds( m_homeId, _nodeId );
	QueueNotification( notification );

	if (_length == 0) {
		// Request the node info
		m_nodes[_nodeId]->SetQueryStage( Node::QueryStage_ProtocolInfo );
	} else {
		if (isNetworkKeySet())
			m_nodes[_nodeId]->SetSecured(secure);
		else
			Log::Write(LogLevel_Info, _nodeId, "Network Key Not Set - Secure Option is %s", secure ? "required" : "not required");
		m_nodes[_nodeId]->SetProtocolInfo(_protocolInfo, _length);
	}
	Log::Write(LogLevel_Info, _nodeId, "Initializing Node. New Node: %s (%s)", static_cast<Node *>(m_nodes[_nodeId])->IsAddingNode() ? "true" : "false", newNode ? "true" : "false");
}

//-----------------------------------------------------------------------------
// <Driver::IsNodeListeningDevice>
// Get whether the node is a listening device that does not go to sleep
//-----------------------------------------------------------------------------
bool Driver::IsNodeListeningDevice
(
		uint8 const _nodeId
)
{
	bool res = false;
	LockGuard LG(m_nodeMutex);
	if( Node* node = GetNode( _nodeId ) )
	{
		res = node->IsListeningDevice();
	}

	return res;
}

//-----------------------------------------------------------------------------
// <Driver::IsNodeFrequentListeningDevice>
// Get whether the node is a listening device that does not go to sleep
//-----------------------------------------------------------------------------
bool Driver::IsNodeFrequentListeningDevice
(
		uint8 const _nodeId
)
{
	bool res = false;
	LockGuard LG(m_nodeMutex);
	if( Node* node = GetNode( _nodeId ) )
	{
		res = node->IsFrequentListeningDevice();
	}

	return res;
}

//-----------------------------------------------------------------------------
// <Driver::IsNodeBeamingDevice>
// Get whether the node is a beam capable device.
//-----------------------------------------------------------------------------
bool Driver::IsNodeBeamingDevice
(
		uint8 const _nodeId
)
{
	bool res = false;
	LockGuard LG(m_nodeMutex);
	if( Node* node = GetNode( _nodeId ) )
	{
		res = node->IsBeamingDevice();
	}

	return res;
}

//-----------------------------------------------------------------------------
// <Driver::IsNodeRoutingDevice>
// Get whether the node is a routing device that passes messages to other nodes
//-----------------------------------------------------------------------------
bool Driver::IsNodeRoutingDevice
(
		uint8 const _nodeId
)
{
	bool res = false;
	LockGuard LG(m_nodeMutex);
	if( Node* node = GetNode( _nodeId ) )
	{
		res = node->IsRoutingDevice();
	}

	return res;
}

//-----------------------------------------------------------------------------
// <Driver::IsNodeSecurityDevice>
// Get the security attribute for a node
//-----------------------------------------------------------------------------
bool Driver::IsNodeSecurityDevice
(
		uint8 const _nodeId
)
{
	bool security = false;
	LockGuard LG(m_nodeMutex);
	if( Node* node = GetNode( _nodeId ) )
	{
		security = node->IsSecurityDevice();
	}

	return security;
}

//-----------------------------------------------------------------------------
// <Driver::GetNodeMaxBaudRate>
// Get the maximum baud rate of a node's communications
//-----------------------------------------------------------------------------
uint32 Driver::GetNodeMaxBaudRate
(
		uint8 const _nodeId
)
{
	uint32 baud = 0;
	LockGuard LG(m_nodeMutex);
	if( Node* node = GetNode( _nodeId ) )
	{
		baud = node->GetMaxBaudRate();
	}

	return baud;
}

//-----------------------------------------------------------------------------
// <Driver::GetNodeVersion>
// Get the version number of a node
//-----------------------------------------------------------------------------
uint8 Driver::GetNodeVersion
(
		uint8 const _nodeId
)
{
	uint8 version = 0;
	LockGuard LG(m_nodeMutex);
	if( Node* node = GetNode( _nodeId ) )
	{
		version = node->GetVersion();
	}

	return version;
}

//-----------------------------------------------------------------------------
// <Driver::GetNodeSecurity>
// Get the security byte of a node
//-----------------------------------------------------------------------------
uint8 Driver::GetNodeSecurity
(
		uint8 const _nodeId
)
{
	uint8 security = 0;
	LockGuard LG(m_nodeMutex);
	if( Node* node = GetNode( _nodeId ) )
	{
		security = node->GetSecurity();
	}

	return security;
}

//-----------------------------------------------------------------------------
// <Driver::GetNodeBasic>
// Get the basic type of a node
//-----------------------------------------------------------------------------
uint8 Driver::GetNodeBasic
(
		uint8 const _nodeId
)
{
	uint8 basic = 0;
	LockGuard LG(m_nodeMutex);
	if( Node* node = GetNode( _nodeId ) )
	{
		basic = node->GetBasic();
	}

	return basic;
}

//-----------------------------------------------------------------------------
// <Driver::GetNodeGeneric>
// Get the generic type of a node
//-----------------------------------------------------------------------------
uint8 Driver::GetNodeGeneric
(
		uint8 const _nodeId
)
{
	uint8 genericType = 0;
	LockGuard LG(m_nodeMutex);
	if( Node* node = GetNode( _nodeId ) )
	{
		genericType = node->GetGeneric();
	}

	return genericType;
}

//-----------------------------------------------------------------------------
// <Driver::GetNodeSpecific>
// Get the specific type of a node
//-----------------------------------------------------------------------------
uint8 Driver::GetNodeSpecific
(
		uint8 const _nodeId
)
{
	uint8 specific = 0;
	LockGuard LG(m_nodeMutex);
	if( Node* node = GetNode( _nodeId ) )
	{
		specific = node->GetSpecific();
	}

	return specific;
}

//-----------------------------------------------------------------------------
// <Driver::GetNodeType>
// Get the basic/generic/specific type of the specified node
// Returns a copy of the string rather than a const ref for thread safety
//-----------------------------------------------------------------------------
string Driver::GetNodeType
(
		uint8 const _nodeId
)
{
	LockGuard LG(m_nodeMutex);
	if( Node* node = GetNode( _nodeId ) )
	{
		return node->GetType();
	}

	return "Unknown";
}


bool Driver::IsNodeZWavePlus
(
		uint8 const _nodeId
)
{
	LockGuard LG(m_nodeMutex);
	if( Node* node = GetNode( _nodeId ) )
	{
		return node->IsNodeZWavePlus();
	}
	return false;
}


//-----------------------------------------------------------------------------
// <Driver::GetNodeNeighbors>
// Gets the neighbors for a node
//-----------------------------------------------------------------------------
uint32 Driver::GetNodeNeighbors
(
		uint8 const _nodeId,
		uint8** o_neighbors
)
{
	uint32 numNeighbors = 0;
	LockGuard LG(m_nodeMutex);
	if( Node* node = GetNode( _nodeId ) )
	{
		numNeighbors = node->GetNeighbors( o_neighbors );
	}

	return numNeighbors;
}

//-----------------------------------------------------------------------------
// <Driver::GetNodeManufacturerName>
// Get the manufacturer name for the node with the specified ID
// Returns a copy of the string rather than a const ref for thread safety
//-----------------------------------------------------------------------------
string Driver::GetNodeManufacturerName
(
		uint8 const _nodeId
)
{
	LockGuard LG(m_nodeMutex);
	if( Node* node = GetNode( _nodeId ) )
	{
		return node->GetManufacturerName();
	}

	return "";
}

//-----------------------------------------------------------------------------
// <Driver::GetNodeProductName>
// Get the product name for the node with the specified ID
// Returns a copy of the string rather than a const ref for thread safety
//-----------------------------------------------------------------------------
string Driver::GetNodeProductName
(
		uint8 const _nodeId
)
{
	LockGuard LG(m_nodeMutex);
	if( Node* node = GetNode( _nodeId ) )
	{
		return node->GetProductName();
	}

	return "";
}

//-----------------------------------------------------------------------------
// <Driver::GetNodeName>
// Get the user-editable name for the node with the specified ID
// Returns a copy of the string rather than a const ref for thread safety
//-----------------------------------------------------------------------------
string Driver::GetNodeName
(
		uint8 const _nodeId
)
{
	LockGuard LG(m_nodeMutex);
	if( Node* node = GetNode( _nodeId ) )
	{
		return node->GetNodeName();
	}

	return "";
}

//-----------------------------------------------------------------------------
// <Driver::GetNodeLocation>
// Get the user-editable string for location of the specified node
// Returns a copy of the string rather than a const ref for thread safety
//-----------------------------------------------------------------------------
string Driver::GetNodeLocation
(
		uint8 const _nodeId
)
{
	LockGuard LG(m_nodeMutex);
	if( Node* node = GetNode( _nodeId ) )
	{
		return node->GetLocation();
	}

	return "";
}

//-----------------------------------------------------------------------------
// <Driver::GetNodeManufacturerId>
// Get the manufacturer Id string value with the specified ID
// Returns a copy of the string rather than a const ref for thread safety
//-----------------------------------------------------------------------------
uint16 Driver::GetNodeManufacturerId
(
		uint8 const _nodeId
)
{
	LockGuard LG(m_nodeMutex);
	if( Node* node = GetNode( _nodeId ) )
	{
		return node->GetManufacturerId();
	}

	return 0;
}

//-----------------------------------------------------------------------------
// <Driver::GetNodeProductType>
// Get the product type string value with the specified ID
// Returns a copy of the string rather than a const ref for thread safety
//-----------------------------------------------------------------------------
uint16 Driver::GetNodeProductType
(
		uint8 const _nodeId
)
{
	LockGuard LG(m_nodeMutex);
	if( Node* node = GetNode( _nodeId ) )
	{
		return node->GetProductType();
	}

	return 0;
}

//-----------------------------------------------------------------------------
// <Driver::GetNodeProductId>
// Get the product Id string value with the specified ID
// Returns a copy of the string rather than a const ref for thread safety
//-----------------------------------------------------------------------------
uint16 Driver::GetNodeProductId
(
		uint8 const _nodeId
)
{
	LockGuard LG(m_nodeMutex);
	if( Node* node = GetNode( _nodeId ) )
	{
		return node->GetProductId();
	}

	return 0;
}

//-----------------------------------------------------------------------------
// <Driver::GetNodeDeviceType>
// Get the node device type as reported in the Z-Wave+ Info report.
//-----------------------------------------------------------------------------
uint16 Driver::GetNodeDeviceType
(
		uint8 const _nodeId
)
{
	LockGuard LG(m_nodeMutex);
	if( Node* node = GetNode( _nodeId ) )
	{
		return node->GetDeviceType();
	}

	return 0x00; // unknown
}

//-----------------------------------------------------------------------------
// <Driver::GetNodeDeviceTypeString>
// Get the node DeviceType as a string as reported in the Z-Wave+ Info report.
//-----------------------------------------------------------------------------

string Driver::GetNodeDeviceTypeString
(
		uint8 const _nodeId
)
{

	LockGuard LG(m_nodeMutex);
	if( Node* node = GetNode( _nodeId ) )
	{
		return node->GetDeviceTypeString();
	}

	return ""; // unknown
}



//-----------------------------------------------------------------------------
// <Driver::GetNodeRole>
// Get the node role as reported in the Z-Wave+ Info report.
//-----------------------------------------------------------------------------
uint8 Driver::GetNodeRole
(
		uint8 const _nodeId
)
{
	LockGuard LG(m_nodeMutex);
	if( Node* node = GetNode( _nodeId ) )
	{
		return node->GetRoleType();
	}

	return 0x00; // unknown
}

//-----------------------------------------------------------------------------
// <Driver::GetNodeRoleString>
// Get the node role as a string as reported in the Z-Wave+ Info report.
//-----------------------------------------------------------------------------
string Driver::GetNodeRoleString
(
		uint8 const _nodeId
)
{
	LockGuard LG(m_nodeMutex);
	if( Node* node = GetNode( _nodeId ) )
	{
		return node->GetRoleTypeString();
	}

	return ""; // unknown
}

//-----------------------------------------------------------------------------
// <Driver::GetNodePlusType>
// Get the node role as a string as reported in the Z-Wave+ Info report.
//-----------------------------------------------------------------------------
uint8 Driver::GetNodePlusType
(
		uint8 const _nodeId
)
{
	LockGuard LG(m_nodeMutex);
	if( Node* node = GetNode( _nodeId ) )
	{
		return node->GetNodeType();
	}
	return 0x00; // unknown
}

//-----------------------------------------------------------------------------
// <Driver::GetNodePlusTypeString>
// Get the node role as a string as reported in the Z-Wave+ Info report.
//-----------------------------------------------------------------------------
string Driver::GetNodePlusTypeString
(
		uint8 const _nodeId
)
{
	LockGuard LG(m_nodeMutex);
	if( Node* node = GetNode( _nodeId ) )
	{
		return node->GetNodeTypeString();
	}
	return ""; // unknown
}





//-----------------------------------------------------------------------------
// <Driver::SetNodeManufacturerName>
// Set the manufacturer name for the node with the specified ID
//-----------------------------------------------------------------------------
void Driver::SetNodeManufacturerName
(
		uint8 const _nodeId,
		string const& _manufacturerName
)
{
	LockGuard LG(m_nodeMutex);
	if( Node* node = GetNode( _nodeId ) )
	{
		node->SetManufacturerName( _manufacturerName );
	}
}

//-----------------------------------------------------------------------------
// <Driver::SetNodeProductName>
// Set the product name string value with the specified ID
//-----------------------------------------------------------------------------
void Driver::SetNodeProductName
(
		uint8 const _nodeId,
		string const& _productName
)
{
	LockGuard LG(m_nodeMutex);
	if( Node* node = GetNode( _nodeId ) )
	{
		node->SetProductName( _productName );
	}
}

//-----------------------------------------------------------------------------
// <Driver::SetNodeName>
// Set the node name string value with the specified ID
//-----------------------------------------------------------------------------
void Driver::SetNodeName
(
		uint8 const _nodeId,
		string const& _nodeName
)
{
	LockGuard LG(m_nodeMutex);
	if( Node* node = GetNode( _nodeId ) )
	{
		node->SetNodeName( _nodeName );
	}
}

//-----------------------------------------------------------------------------
// <Driver::SetNodeLocation>
// Set the location string value with the specified ID
//-----------------------------------------------------------------------------
void Driver::SetNodeLocation
(
		uint8 const _nodeId,
		string const& _location
)
{
	LockGuard LG(m_nodeMutex);
	if( Node* node = GetNode( _nodeId ) )
	{
		node->SetLocation( _location );
	}
}

//-----------------------------------------------------------------------------
// <Driver::SetNodeLevel>
// Helper to set the node level through the basic command class
//-----------------------------------------------------------------------------
void Driver::SetNodeLevel
(
		uint8 const _nodeId,
		uint8 const _level
)
{
	LockGuard LG(m_nodeMutex);
	if( Node* node = GetNode( _nodeId ) )
	{
		node->SetLevel( _level );
	}
}

//-----------------------------------------------------------------------------
// <Driver::SetNodeOn>
// Helper to set the node on through the basic command class
//-----------------------------------------------------------------------------
void Driver::SetNodeOn
(
		uint8 const _nodeId
)
{
	LockGuard LG(m_nodeMutex);
	if( Node* node = GetNode( _nodeId ) )
	{
		node->SetNodeOn();
	}
}

//-----------------------------------------------------------------------------
// <Driver::SetNodeOff>
// Helper to set the node off through the basic command class
//-----------------------------------------------------------------------------
void Driver::SetNodeOff
(
		uint8 const _nodeId
)
{
	LockGuard LG(m_nodeMutex);
	if( Node* node = GetNode( _nodeId ) )
	{
		node->SetNodeOff();
	}
}

//-----------------------------------------------------------------------------
// <Driver::GetValue>
// Get a pointer to a Value object for the specified ValueID
//-----------------------------------------------------------------------------
Value* Driver::GetValue
(
		ValueID const& _id
)
{

	// This method is only called by code that has already locked the node
	if( Node* node = m_nodes[_id.GetNodeId()] )
	{
		return node->GetValue( _id );
	}

	return NULL;
}

//-----------------------------------------------------------------------------
// Controller commands
//-----------------------------------------------------------------------------

//-----------------------------------------------------------------------------
// <Driver::ResetController>
// Reset controller and erase all node information
//-----------------------------------------------------------------------------
void Driver::ResetController
(
		Event* _evt
)
{
	m_controllerResetEvent = _evt;
	Log::Write( LogLevel_Info, "Reset controller and erase all node information");
	Msg* msg = new Msg( "Reset controller and erase all node information", 0xff, REQUEST, FUNC_ID_ZW_SET_DEFAULT, true );
	SendMsg( msg, MsgQueue_Command );
}

//-----------------------------------------------------------------------------
// <Driver::SoftReset>
// Soft-reset the Z-Wave controller chip
//-----------------------------------------------------------------------------
void Driver::SoftReset
(
)
{
	Log::Write( LogLevel_Info, "Soft-resetting the Z-Wave controller chip");
	Msg* msg = new Msg( "Soft-resetting the Z-Wave controller chip", 0xff, REQUEST, FUNC_ID_SERIAL_API_SOFT_RESET, false, false );
	SendMsg( msg, MsgQueue_Command );
}

//-----------------------------------------------------------------------------
// <Driver::RequestNodeNeighbors>
// Get the neighbour information for a node from the controller
//-----------------------------------------------------------------------------
void Driver::RequestNodeNeighbors
(
		uint8 const _nodeId,
		uint32 const _requestFlags
)
{
	if( IsAPICallSupported( FUNC_ID_ZW_GET_ROUTING_INFO ) )
	{
		// Note: This is not the same as RequestNodeNeighbourUpdate.  This method
		// merely requests the controller's current neighbour information and
		// the reply will be copied into the relevant Node object for later use.
		Log::Write( LogLevel_Detail, GetNodeNumber( m_currentMsg ), "Requesting routing info (neighbor list) for Node %d", _nodeId );
		Msg* msg = new Msg( "Get Routing Info", _nodeId, REQUEST, FUNC_ID_ZW_GET_ROUTING_INFO, false );
		msg->Append( _nodeId );
		msg->Append( 0 ); // don't remove bad links
		msg->Append( 0 ); // don't remove non-repeaters
		msg->Append( 3 ); // funcid
		SendMsg( msg, MsgQueue_Command );
	}
}

//-----------------------------------------------------------------------------
// <Driver::BeginControllerCommand>
// Start the controller performing one of its network management functions
// Create a ControllerCommand request.
//-----------------------------------------------------------------------------
bool Driver::BeginControllerCommand
(
		ControllerCommand _command,
		pfnControllerCallback_t _callback,
		void* _context,
		bool _highPower,
		uint8 _nodeId,
		uint8 _arg
)
{
	ControllerCommandItem* cci;
	MsgQueueItem item;

	if( _command == ControllerCommand_None )
	{
		return false;
	}

	Log::Write( LogLevel_Detail, _nodeId, "Queuing (%s) %s", c_sendQueueNames[MsgQueue_Controller], c_controllerCommandNames[_command] );
	cci = new ControllerCommandItem();
	cci->m_controllerCommand = _command;
	cci->m_controllerCallback = _callback;
	cci->m_controllerCallbackContext = _context;
	cci->m_highPower = _highPower;
	cci->m_controllerCommandNode = _nodeId;
	cci->m_controllerCommandArg = _arg;
	cci->m_controllerState = ControllerState_Normal;
	cci->m_controllerStateChanged = false;
	cci->m_controllerCommandDone = false;

	item.m_command = MsgQueueCmd_Controller;
	item.m_cci = cci;

	m_sendMutex->Lock();
	m_msgQueue[MsgQueue_Controller].push_back( item );
	m_queueEvent[MsgQueue_Controller]->Set();
	m_sendMutex->Unlock();

	return true;
}

//-----------------------------------------------------------------------------
// <Driver::DoControllerCommand>
// Start the controller performing one of its network management functions
//-----------------------------------------------------------------------------
void Driver::DoControllerCommand
(
)
{
	UpdateControllerState( ControllerState_Starting );
	switch( m_currentControllerCommand->m_controllerCommand )
	{
	case ControllerCommand_AddDevice:
	{
		if( !IsPrimaryController() )
		{
			UpdateControllerState( ControllerState_Error, ControllerError_NotPrimary );
		}
		else
		{
			Log::Write( LogLevel_Info, 0, "Add Device" );
			Msg* msg = new Msg( "ControllerCommand_AddDevice", 0xff, REQUEST, FUNC_ID_ZW_ADD_NODE_TO_NETWORK, true );
			uint8 options = ADD_NODE_ANY;
			if (m_currentControllerCommand->m_highPower) options |= OPTION_HIGH_POWER;
			if (IsAPICallSupported(FUNC_ID_ZW_EXPLORE_REQUEST_INCLUSION)) options |= OPTION_NWI;
			msg->Append( options);
			SendMsg( msg, MsgQueue_Command );
		}
		break;
	}
	case ControllerCommand_CreateNewPrimary:
	{
		if( IsPrimaryController() )
		{
			UpdateControllerState( ControllerState_Error, ControllerError_NotSecondary );
		}
		else if( !IsStaticUpdateController() )
		{
			UpdateControllerState( ControllerState_Error, ControllerError_NotSUC );
		}
		else
		{
			Log::Write( LogLevel_Info, 0, "Create New Primary" );
			Msg* msg = new Msg( "ControllerCommand_CreateNewPrimary", 0xff, REQUEST, FUNC_ID_ZW_CREATE_NEW_PRIMARY, true );
			msg->Append( CREATE_PRIMARY_START );
			SendMsg( msg, MsgQueue_Command );
		}
		break;
	}
	case ControllerCommand_ReceiveConfiguration:
	{
		Log::Write( LogLevel_Info, 0, "Receive Configuration" );
		Msg* msg = new Msg( "ControllerCommand_ReceiveConfiguration", 0xff, REQUEST, FUNC_ID_ZW_SET_LEARN_MODE, true );
		msg->Append( 0xff );
		SendMsg( msg, MsgQueue_Command );
		break;
	}
	case ControllerCommand_RemoveDevice:
	{
		if( !IsPrimaryController() )
		{
			UpdateControllerState( ControllerState_Error, ControllerError_NotPrimary );
		}
		else
		{
			Log::Write( LogLevel_Info, 0, "Remove Device" );
			Msg* msg = new Msg( "ControllerCommand_RemoveDevice", 0xff, REQUEST, FUNC_ID_ZW_REMOVE_NODE_FROM_NETWORK, true );
			msg->Append( m_currentControllerCommand->m_highPower ? REMOVE_NODE_ANY | OPTION_HIGH_POWER : REMOVE_NODE_ANY );
			SendMsg( msg, MsgQueue_Command );
		}
		break;
	}
	case ControllerCommand_HasNodeFailed:
	{
		Log::Write( LogLevel_Info, 0, "Requesting whether node %d has failed", m_currentControllerCommand->m_controllerCommandNode );
		Msg* msg = new Msg( "ControllerCommand_HasNodeFailed", 0xff, REQUEST, FUNC_ID_ZW_IS_FAILED_NODE_ID, false );
		msg->Append( m_currentControllerCommand->m_controllerCommandNode );
		SendMsg( msg, MsgQueue_Command );
		break;
	}
	case ControllerCommand_RemoveFailedNode:
	{
		Log::Write( LogLevel_Info, 0, "ControllerCommand_RemoveFailedNode", m_currentControllerCommand->m_controllerCommandNode );
		Msg* msg = new Msg( "ControllerCommand_RemoveFailedNode", 0xff, REQUEST, FUNC_ID_ZW_REMOVE_FAILED_NODE_ID, true );
		msg->Append( m_currentControllerCommand->m_controllerCommandNode );
		SendMsg( msg, MsgQueue_Command );
		break;
	}
	case ControllerCommand_ReplaceFailedNode:
	{
		Log::Write( LogLevel_Info, 0, "Replace Failed Node %d", m_currentControllerCommand->m_controllerCommandNode );
		Msg* msg = new Msg( "ControllerCommand_ReplaceFailedNode", 0xff, REQUEST, FUNC_ID_ZW_REPLACE_FAILED_NODE, true );
		msg->Append( m_currentControllerCommand->m_controllerCommandNode );
		SendMsg( msg, MsgQueue_Command );
		break;
	}
	case ControllerCommand_TransferPrimaryRole:
	{
		if( !IsPrimaryController() )
		{
			UpdateControllerState( ControllerState_Error, ControllerError_NotPrimary );
		}
		else
		{
			Log::Write( LogLevel_Info, 0, "Transfer Primary Role" );
			Msg* msg = new Msg( "ControllerCommand_TransferPrimaryRole", 0xff, REQUEST, FUNC_ID_ZW_CONTROLLER_CHANGE, true );
			msg->Append( m_currentControllerCommand->m_highPower ? CONTROLLER_CHANGE_START | OPTION_HIGH_POWER : CONTROLLER_CHANGE_START );
			SendMsg( msg, MsgQueue_Command );
		}
		break;
	}
	case ControllerCommand_RequestNetworkUpdate:
	{
		if( !IsStaticUpdateController() )
		{
			UpdateControllerState( ControllerState_Error, ControllerError_NotSUC );
		}
		else
		{
			Log::Write( LogLevel_Info, 0, "Request Network Update" );
			Msg* msg = new Msg( "ControllerCommand_RequestNetworkUpdate", 0xff, REQUEST, FUNC_ID_ZW_REQUEST_NETWORK_UPDATE, true );
			SendMsg( msg, MsgQueue_Command );
		}
		break;
	}
	case ControllerCommand_RequestNodeNeighborUpdate:
	{
		if( !IsPrimaryController() )
		{
			UpdateControllerState( ControllerState_Error, ControllerError_NotPrimary );
		}
		else
		{
			Log::Write( LogLevel_Info, 0, "Requesting Neighbor Update for node %d", m_currentControllerCommand->m_controllerCommandNode );
			bool opts = IsAPICallSupported( FUNC_ID_ZW_REQUEST_NODE_NEIGHBOR_UPDATE_OPTIONS );
			Msg* msg;
			if( opts )
			{
				msg = new Msg( "ControllerCommand_RequestNodeNeighborUpdate", m_currentControllerCommand->m_controllerCommandNode, REQUEST, FUNC_ID_ZW_REQUEST_NODE_NEIGHBOR_UPDATE_OPTIONS, true );
			}
			else
			{
				msg = new Msg( "ControllerCommand_RequestNodeNeighborUpdate", m_currentControllerCommand->m_controllerCommandNode, REQUEST, FUNC_ID_ZW_REQUEST_NODE_NEIGHBOR_UPDATE, true );
			}
			msg->Append( m_currentControllerCommand->m_controllerCommandNode );
			if( opts )
			{
				msg->Append( GetTransmitOptions() );
			}
			SendMsg( msg, MsgQueue_Command );
		}
		break;
	}
	case ControllerCommand_AssignReturnRoute:
	{
		Log::Write( LogLevel_Info, 0, "Assigning return route from node %d to node %d", m_currentControllerCommand->m_controllerCommandNode, m_currentControllerCommand->m_controllerCommandArg );
		Msg* msg = new Msg( "ControllerCommand_AssignReturnRoute", m_currentControllerCommand->m_controllerCommandNode, REQUEST, FUNC_ID_ZW_ASSIGN_RETURN_ROUTE, true );
		msg->Append( m_currentControllerCommand->m_controllerCommandNode );		// from the node
		msg->Append( m_currentControllerCommand->m_controllerCommandArg );		// to the specific destination
		SendMsg( msg, MsgQueue_Command );
		break;
	}
	case ControllerCommand_DeleteAllReturnRoutes:
	{
		Log::Write( LogLevel_Info, 0, "Deleting all return routes from node %d", m_currentControllerCommand->m_controllerCommandNode );
		Msg* msg = new Msg( "ControllerCommand_DeleteAllReturnRoutess", m_currentControllerCommand->m_controllerCommandNode, REQUEST, FUNC_ID_ZW_DELETE_RETURN_ROUTE, true );
		msg->Append( m_currentControllerCommand->m_controllerCommandNode );		// from the node
		SendMsg( msg, MsgQueue_Command );
		break;
	}
	case ControllerCommand_SendNodeInformation:
	{
		Log::Write( LogLevel_Info, 0, "Sending a node information frame" );
		Msg* msg = new Msg( "ControllerCommand_SendNodeInformation", m_currentControllerCommand->m_controllerCommandNode, REQUEST, FUNC_ID_ZW_SEND_NODE_INFORMATION, true );
		msg->Append( m_currentControllerCommand->m_controllerCommandNode );		// to the node
		msg->Append( GetTransmitOptions() );
		SendMsg( msg, MsgQueue_Command );
		break;
	}
	case ControllerCommand_ReplicationSend:
	{
		if( !IsPrimaryController() )
		{
			UpdateControllerState( ControllerState_Error, ControllerError_NotPrimary );
		}
		else
		{
			Log::Write( LogLevel_Info, 0, "Replication Send" );
			Msg* msg = new Msg( "ControllerCommand_ReplicationSend", 0xff, REQUEST, FUNC_ID_ZW_ADD_NODE_TO_NETWORK, true );
			msg->Append( m_currentControllerCommand->m_highPower ? ADD_NODE_CONTROLLER | OPTION_HIGH_POWER : ADD_NODE_CONTROLLER );
			SendMsg( msg, MsgQueue_Command );
		}
		break;
	}
	case ControllerCommand_CreateButton:
	{
		if( IsBridgeController() )
		{
			Node* node = GetNodeUnsafe( m_currentControllerCommand->m_controllerCommandNode );
			if( node != NULL )
			{
				if( node->m_buttonMap.find( m_currentControllerCommand->m_controllerCommandArg ) == node->m_buttonMap.end() && m_virtualNeighborsReceived )
				{
					bool found = false;
					for( uint8 n = 1; n <= 232 && !found; n++ )
					{
						if( !IsVirtualNode( n ))
							continue;

						map<uint8,uint8>::iterator it = node->m_buttonMap.begin();
						for( ; it != node->m_buttonMap.end(); ++it )
						{
							// is virtual node already in map?
							if( it->second == n )
								break;
						}
						if( it == node->m_buttonMap.end() ) // found unused virtual node
						{
							node->m_buttonMap[m_currentControllerCommand->m_controllerCommandArg] = n;
							SendVirtualNodeInfo( n, m_currentControllerCommand->m_controllerCommandNode );
							found = true;
						}
					}
					if( !found ) // create a new virtual node
					{
						Log::Write( LogLevel_Info, 0, "AddVirtualNode" );
						Msg* msg = new Msg( "FUNC_ID_SERIAL_API_SLAVE_NODE_INFO", 0xff, REQUEST, FUNC_ID_SERIAL_API_SLAVE_NODE_INFO, false, false );
						msg->Append( 0 );		// node 0
						msg->Append( 1 );		// listening
						msg->Append( 0x09 );		// genericType window covering
						msg->Append( 0x00 );		// specificType undefined
						msg->Append( 0 );		// length
						SendMsg( msg, MsgQueue_Command );

						msg = new Msg( "FUNC_ID_ZW_SET_SLAVE_LEARN_MODE", 0xff, REQUEST, FUNC_ID_ZW_SET_SLAVE_LEARN_MODE, true );
						msg->Append( 0 );		// node 0 to add
						if( IsPrimaryController() || IsInclusionController() )
						{
							msg->Append( SLAVE_LEARN_MODE_ADD );
						}
						else
						{
							msg->Append( SLAVE_LEARN_MODE_ENABLE );
						}
						SendMsg( msg, MsgQueue_Command );
					}
				}
				else
				{
					UpdateControllerState( ControllerState_Error, ControllerError_ButtonNotFound );
				}
			}
			else
			{
				UpdateControllerState( ControllerState_Error, ControllerError_NodeNotFound );
			}
		} else
		{
			UpdateControllerState( ControllerState_Error, ControllerError_NotBridge );
		}
		break;
	}
	case ControllerCommand_DeleteButton:
	{
		if( IsBridgeController() )
		{
			Node* node = GetNodeUnsafe( m_currentControllerCommand->m_controllerCommandNode );
			if( node != NULL )
			{
				// Make sure button is allocated to a virtual node.
				if( node->m_buttonMap.find( m_currentControllerCommand->m_controllerCommandArg ) != node->m_buttonMap.end() )
				{
#ifdef notdef
					// We would need a reference count to decide when to free virtual nodes
					// We could do this by making the bitmap of virtual nodes into a map that also holds a reference count.
					Log::Write( LogLevel_Info, 0, "RemoveVirtualNode %d", m_currentControllerCommand->m_controllerCommandNode );
					Msg* msg = new Msg( "Remove Virtual Node", 0xff, REQUEST, FUNC_ID_ZW_SET_SLAVE_LEARN_MODE, true );
					msg->Append( m_currentControllerCommand->m_controllerCommandNode );		// from the node
					if( IsPrimaryController() || IsInclusionController() )
						msg->Append( SLAVE_LEARN_MODE_REMOVE );
					else
						msg->Append( SLAVE_LEARN_MODE_ENABLE );
					SendMsg( msg );
#endif
					node->m_buttonMap.erase( m_currentControllerCommand->m_controllerCommandArg );
					SaveButtons();

					Notification* notification = new Notification( Notification::Type_DeleteButton );
					notification->SetHomeAndNodeIds( m_homeId, m_currentControllerCommand->m_controllerCommandNode );
					notification->SetButtonId( m_currentControllerCommand->m_controllerCommandArg );
					QueueNotification( notification );
				}
				else
				{
					UpdateControllerState( ControllerState_Error, ControllerError_ButtonNotFound );
				}
			}
			else
			{
				UpdateControllerState( ControllerState_Error, ControllerError_NodeNotFound );
			}
		}
		else
		{
			UpdateControllerState( ControllerState_Error, ControllerError_NotBridge );
		}
		break;
	}
	case ControllerCommand_None:
	{
		// To keep gcc quiet
		break;
	}
	}
}

//-----------------------------------------------------------------------------
// <Driver::UpdateControllerState>
// Stop the current controller function
//-----------------------------------------------------------------------------
void Driver::UpdateControllerState( ControllerState const _state, ControllerError const _error )
{
	if( m_currentControllerCommand != NULL )
	{
		if( _state != m_currentControllerCommand->m_controllerState )
		{
			m_currentControllerCommand->m_controllerStateChanged = true;
			m_currentControllerCommand->m_controllerState = _state;
			switch( _state )
			{
			case ControllerState_Error:
			case ControllerState_Cancel:
			case ControllerState_Failed:
			case ControllerState_Sleeping:
			case ControllerState_NodeFailed:
			case ControllerState_NodeOK:
			case ControllerState_Completed:
			{
				m_currentControllerCommand->m_controllerCommandDone = true;
				m_sendMutex->Lock();
				m_queueEvent[MsgQueue_Controller]->Set();
				m_sendMutex->Unlock();
				break;
			}
			default:
			{
				break;
			}
			}

		}
		Notification* notification = new Notification( Notification::Type_ControllerCommand );
		notification->SetHomeAndNodeIds(m_homeId, 0);
		notification->SetEvent(_state);

		if( _error != ControllerError_None )
		{
			m_currentControllerCommand->m_controllerReturnError = _error;
			/* Create a new Notification Callback */
			notification->SetNotification(_error);
		}
		QueueNotification( notification );
	}
}




//-----------------------------------------------------------------------------
// <Driver::CancelControllerCommand>
// Stop the current controller function
//-----------------------------------------------------------------------------
bool Driver::CancelControllerCommand
(
)
{
	if( m_currentControllerCommand == NULL )
	{
		// Controller is not doing anything
		return false;
	}

	switch( m_currentControllerCommand->m_controllerCommand )
	{
	case ControllerCommand_AddDevice:
	{
		Log::Write( LogLevel_Info, 0, "Cancel Add Node" );
		m_currentControllerCommand->m_controllerCommandNode = 0xff;		// identify the fact that there is no new node to initialize
		AddNodeStop( FUNC_ID_ZW_ADD_NODE_TO_NETWORK );
		break;
	}
	case ControllerCommand_CreateNewPrimary:
	{
		Log::Write( LogLevel_Info, 0, "Cancel Create New Primary" );
		Msg* msg = new Msg( "CreateNewPrimary Stop", 0xff, REQUEST, FUNC_ID_ZW_CREATE_NEW_PRIMARY, true );
		msg->Append( CREATE_PRIMARY_STOP );
		SendMsg( msg, MsgQueue_Command );
		break;
	}
	case ControllerCommand_ReceiveConfiguration:
	{
		Log::Write( LogLevel_Info, 0, "Cancel Receive Configuration" );
		Msg* msg = new Msg( "ReceiveConfiguration Stop", 0xff, REQUEST, FUNC_ID_ZW_SET_LEARN_MODE, false, false );
		msg->Append( 0 );
		SendMsg( msg, MsgQueue_Command );
		break;
	}
	case ControllerCommand_RemoveDevice:
	{
		Log::Write( LogLevel_Info, 0, "Cancel Remove Device" );
		m_currentControllerCommand->m_controllerCommandNode = 0xff;		// identify the fact that there is no node to remove
		AddNodeStop( FUNC_ID_ZW_REMOVE_NODE_FROM_NETWORK );
		break;
	}
	case ControllerCommand_TransferPrimaryRole:
	{
		Log::Write( LogLevel_Info, 0, "Cancel Transfer Primary Role" );
		Msg* msg = new Msg( "Transfer Primary Role Stop", 0xff, REQUEST, FUNC_ID_ZW_CONTROLLER_CHANGE, true );
		msg->Append( CONTROLLER_CHANGE_STOP );
		SendMsg( msg, MsgQueue_Command );
		break;
	}
	case ControllerCommand_ReplicationSend:
	{
		Log::Write( LogLevel_Info, 0, "Cancel Replication Send" );
		m_currentControllerCommand->m_controllerCommandNode = 0xff;		// identify the fact that there is no new node to initialize
		AddNodeStop( FUNC_ID_ZW_ADD_NODE_TO_NETWORK );
		break;
	}
	case ControllerCommand_CreateButton:
	case ControllerCommand_DeleteButton:
	{
		if( m_currentControllerCommand->m_controllerCommandNode != 0 )
		{
			SendSlaveLearnModeOff();
		}
		break;
	}
	case ControllerCommand_None:
	case ControllerCommand_RequestNetworkUpdate:
	case ControllerCommand_RequestNodeNeighborUpdate:
	case ControllerCommand_AssignReturnRoute:
	case ControllerCommand_DeleteAllReturnRoutes:
	case ControllerCommand_RemoveFailedNode:
	case ControllerCommand_HasNodeFailed:
	case ControllerCommand_ReplaceFailedNode:
	case ControllerCommand_SendNodeInformation:
	{
		// Cannot cancel
		return false;
	}
	}

	UpdateControllerState( ControllerState_Cancel );
	return true;
}

//-----------------------------------------------------------------------------
// <Driver::AddNodeStop>
// Stop the Add Node mode based on API of controller
//-----------------------------------------------------------------------------
void Driver::AddNodeStop
(
		uint8 const _funcId
)
{
	if( m_currentControllerCommand == NULL )
	{
		// Controller is not doing anything
		return;
	}

	if( m_serialAPIVersion[0] == 2 && m_serialAPIVersion[1] == 76 )
	{
		Msg* msg = new Msg( "Add Node Stop", 0xff, REQUEST, _funcId, false, false );
		msg->Append( ADD_NODE_STOP );
		SendMsg( msg, Driver::MsgQueue_Command );
	}
	else
	{
		Msg* msg = new Msg( "Add Node Stop", 0xff, REQUEST, _funcId, false, true );
		msg->Append( ADD_NODE_STOP );
		SendMsg( msg, Driver::MsgQueue_Command );
	}
}

//-----------------------------------------------------------------------------
// <Driver::TestNetwork>
// Run a series of messages to a single node or every node on the network.
//-----------------------------------------------------------------------------
void Driver::TestNetwork
(
		uint8 const _nodeId,
		uint32 const _count
)
{
	LockGuard LG(m_nodeMutex);
	if( _nodeId == 0 )	// send _count messages to every node
	{
		for( int i=0; i<256; ++i )
		{
			if( i == m_Controller_nodeId ) // ignore sending to ourself
			{
				continue;
			}
			if( m_nodes[i] != NULL )
			{
				NoOperation *noop = static_cast<NoOperation*>( m_nodes[i]->GetCommandClass( NoOperation::StaticGetCommandClassId() ) );
				for( int j=0; j < (int)_count; j++ )
				{
					noop->Set( true );
				}
			}
		}
	}
	else if( _nodeId != m_Controller_nodeId && m_nodes[_nodeId] != NULL )
	{
		NoOperation *noop = static_cast<NoOperation*>( m_nodes[_nodeId]->GetCommandClass( NoOperation::StaticGetCommandClassId() ) );
		for( int i=0; i < (int)_count; i++ )
		{
			noop->Set( true );
		}
	}
}

//-----------------------------------------------------------------------------
//	SwitchAll
//-----------------------------------------------------------------------------

//-----------------------------------------------------------------------------
// <Driver::SwitchAllOn>
// All devices that support the SwitchAll command class will be turned on
//-----------------------------------------------------------------------------
void Driver::SwitchAllOn
(
)
{
	SwitchAll::On( this, 0xff );

	LockGuard LG(m_nodeMutex);
	for( int i=0; i<256; ++i )
	{
		if( GetNodeUnsafe( i ) )
		{
			if( m_nodes[i]->GetCommandClass( SwitchAll::StaticGetCommandClassId() ) )
			{
				SwitchAll::On( this, (uint8)i );
			}
		}
	}
}

//-----------------------------------------------------------------------------
// <Driver::SwitchAllOff>
// All devices that support the SwitchAll command class will be turned off
//-----------------------------------------------------------------------------
void Driver::SwitchAllOff
(
)
{
	SwitchAll::Off( this, 0xff );

	LockGuard LG(m_nodeMutex);
	for( int i=0; i<256; ++i )
	{
		if( GetNodeUnsafe( i ) )
		{
			if( m_nodes[i]->GetCommandClass( SwitchAll::StaticGetCommandClassId() ) )
			{
				SwitchAll::Off( this, (uint8)i );
			}
		}
	}
}

//-----------------------------------------------------------------------------
// <Driver::SetConfigParam>
// Set the value of one of the configuration parameters of a device
//-----------------------------------------------------------------------------
bool Driver::SetConfigParam
(
		uint8 const _nodeId,
		uint8 const _param,
		int32 _value,
		uint8 _size
)
{
	LockGuard LG(m_nodeMutex);
	if( Node* node = GetNode( _nodeId ) )
	{
		return node->SetConfigParam( _param, _value, _size );
	}

	return false;
}

//-----------------------------------------------------------------------------
// <Driver::RequestConfigParam>
// Request the value of one of the configuration parameters of a device
//-----------------------------------------------------------------------------
void Driver::RequestConfigParam
(
		uint8 const _nodeId,
		uint8 const _param
)
{
	LockGuard LG(m_nodeMutex);
	if( Node* node = GetNode( _nodeId ) )
	{
		node->RequestConfigParam( _param );
	}
}

//-----------------------------------------------------------------------------
// <Driver::GetNumGroups>
// Gets the number of association groups reported by this node
//-----------------------------------------------------------------------------
uint8 Driver::GetNumGroups
(
		uint8 const _nodeId
)
{
	uint8 numGroups = 0;
	LockGuard LG(m_nodeMutex);
	if( Node* node = GetNode( _nodeId ) )
	{
		numGroups = node->GetNumGroups();
	}

	return numGroups;
}

//-----------------------------------------------------------------------------
// <Driver::GetAssociations>
// Gets the associations for a group
//-----------------------------------------------------------------------------
uint32 Driver::GetAssociations
(
		uint8 const _nodeId,
		uint8 const _groupIdx,
		uint8** o_associations
)
{
	uint32 numAssociations = 0;
	LockGuard LG(m_nodeMutex);
	if( Node* node = GetNode( _nodeId ) )
	{
		numAssociations = node->GetAssociations( _groupIdx, o_associations );
	}

	return numAssociations;
}

//-----------------------------------------------------------------------------
// <Driver::GetAssociations>
// Gets the associations for a group
//-----------------------------------------------------------------------------
uint32 Driver::GetAssociations
(
		uint8 const _nodeId,
		uint8 const _groupIdx,
		InstanceAssociation** o_associations
)
{
	uint32 numAssociations = 0;
	LockGuard LG(m_nodeMutex);
	if( Node* node = GetNode( _nodeId ) )
	{
		numAssociations = node->GetAssociations( _groupIdx, o_associations );
	}

	return numAssociations;
}

//-----------------------------------------------------------------------------
// <Driver::GetMaxAssociations>
// Gets the maximum number of associations for a group
//-----------------------------------------------------------------------------
uint8 Driver::GetMaxAssociations
(
		uint8 const _nodeId,
		uint8 const _groupIdx
)
{
	uint8 maxAssociations = 0;
	LockGuard LG(m_nodeMutex);
	if( Node* node = GetNode( _nodeId ) )
	{
		maxAssociations = node->GetMaxAssociations( _groupIdx );
	}

	return maxAssociations;
}

//-----------------------------------------------------------------------------
// <Driver::GetGroupLabel>
// Gets the label for a particular group
//-----------------------------------------------------------------------------
string Driver::GetGroupLabel
(
		uint8 const _nodeId,
		uint8 const _groupIdx
)
{
	string label = "";
	LockGuard LG(m_nodeMutex);
	if( Node* node = GetNode( _nodeId ) )
	{
		label = node->GetGroupLabel( _groupIdx );
	}

	return label;
}

//-----------------------------------------------------------------------------
// <Driver::AddAssociation>
// Adds a node to an association group
//-----------------------------------------------------------------------------
void Driver::AddAssociation
(
		uint8 const _nodeId,
		uint8 const _groupIdx,
		uint8 const _targetNodeId,
		uint8 const _instance
)
{
	LockGuard LG(m_nodeMutex);
	if( Node* node = GetNode( _nodeId ) )
	{
		node->AddAssociation( _groupIdx, _targetNodeId, _instance );
	}
}

//-----------------------------------------------------------------------------
// <Driver::RemoveAssociation>
// Removes a node from an association group
//-----------------------------------------------------------------------------
void Driver::RemoveAssociation
(
		uint8 const _nodeId,
		uint8 const _groupIdx,
		uint8 const _targetNodeId,
		uint8 const _instance
)
{
	LockGuard LG(m_nodeMutex);
	if( Node* node = GetNode( _nodeId ) )
	{
		node->RemoveAssociation( _groupIdx, _targetNodeId, _instance );
	}
}

//-----------------------------------------------------------------------------
// <Driver::QueueNotification>
// Add a notification to the queue to be sent at a later, safe time.
//-----------------------------------------------------------------------------
void Driver::QueueNotification
(
		Notification* _notification
)
{
	m_notifications.push_back( _notification );
	m_notificationsEvent->Set();
}

//-----------------------------------------------------------------------------
// <Driver::NotifyWatchers>
// Notify any watching objects of a value change
//-----------------------------------------------------------------------------
void Driver::NotifyWatchers
(
)
{
	list<Notification*>::iterator nit = m_notifications.begin();
	while( nit != m_notifications.end() )
	{
		Notification* notification = m_notifications.front();
		m_notifications.pop_front();

		/* check the any ValueID's sent as part of the Notification are still valid */
		switch (notification->GetType()) {
		case Notification::Type_ValueChanged:
		case Notification::Type_ValueRefreshed: {
			Value *val = GetValue(notification->GetValueID());
			if (!val) {
				Log::Write(LogLevel_Info, notification->GetNodeId(), "Dropping Notification as ValueID does not exist");
				nit = m_notifications.begin();
				delete notification;
				val->Release();
				continue;
			}
			break;
		}
		default:
			break;
		}

		Log::Write(LogLevel_Detail, notification->GetNodeId(), "Notification: %s", notification->GetAsString().c_str());

		Manager::Get()->NotifyWatchers( notification );

		delete notification;
		nit = m_notifications.begin();
	}
	m_notificationsEvent->Reset();
}

//-----------------------------------------------------------------------------
// <Driver::HandleRfPowerLevelSetResponse>
// Process a response from the Z-Wave PC interface
//-----------------------------------------------------------------------------
bool Driver::HandleRfPowerLevelSetResponse
(
		uint8* _data
)
{
	bool res = true;
	// the meaning of this command is currently unclear, and there
	// isn't any returned response data, so just log the function call
	Log::Write( LogLevel_Info, GetNodeNumber( m_currentMsg ), "Received reply to FUNC_ID_ZW_R_F_POWER_LEVEL_SET" );

	return res;
}

//-----------------------------------------------------------------------------
// <Driver::HandleSerialApiSetTimeoutsResponse>
// Process a response from the Z-Wave PC interface
//-----------------------------------------------------------------------------
bool Driver::HandleSerialApiSetTimeoutsResponse
(
		uint8* _data
)
{
	// the meaning of this command and its response is currently unclear
	bool res = true;
	Log::Write( LogLevel_Info, GetNodeNumber( m_currentMsg ), "Received reply to FUNC_ID_SERIAL_API_SET_TIMEOUTS" );
	return res;
}

//-----------------------------------------------------------------------------
// <Driver::HandleMemoryGetByteResponse>
// Process a response from the Z-Wave PC interface
//-----------------------------------------------------------------------------
bool Driver::HandleMemoryGetByteResponse
(
		uint8* _data
)
{
	bool res = true;
	// the meaning of this command and its response is currently unclear
	// it seems to return three bytes of data, so print them out
	Log::Write( LogLevel_Info, GetNodeNumber( m_currentMsg ), "Received reply to FUNC_ID_ZW_MEMORY_GET_BYTE, returned data: 0x%02hx 0x%02hx 0x%02hx", _data[0], _data[1], _data[2] );

	return res;
}

//-----------------------------------------------------------------------------
// <Driver::HandleReadMemoryResponse>
// Process a response from the Z-Wave PC interface
//-----------------------------------------------------------------------------
bool Driver::HandleReadMemoryResponse
(
		uint8* _data
)
{
	// the meaning of this command and its response is currently unclear
	bool res = true;
	Log::Write( LogLevel_Info, GetNodeNumber( m_currentMsg ), "Received reply to FUNC_ID_MEMORY_GET_BYTE" );
	return res;
}

//-----------------------------------------------------------------------------
// <Driver::HandleGetVirtualNodesResponse>
// Process a response from the Z-Wave PC interface
//-----------------------------------------------------------------------------
void Driver::HandleGetVirtualNodesResponse
(
		uint8* _data
)
{
	uint8 nodeId = GetNodeNumber( m_currentMsg );
	Log::Write( LogLevel_Info, nodeId, "Received reply to FUNC_ID_ZW_GET_VIRTUAL_NODES" );
	memcpy( m_virtualNeighbors, &_data[2], 29 );
	m_virtualNeighborsReceived = true;
	bool bNeighbors = false;
	for( int by=0; by<29; by++ )
	{
		for( int bi=0; bi<8; bi++ )
		{
			if( (_data[2+by] & (0x01<<bi)) )
			{
				Log::Write( LogLevel_Info, nodeId, "    Node %d", (by<<3)+bi+1 );
				bNeighbors = true;
			}
		}
	}
	if( !bNeighbors )
		Log::Write( LogLevel_Info, nodeId, "    (none reported)" );
}

//-----------------------------------------------------------------------------
// <Driver::GetVirtualNeighbors>
// Gets the virtual neighbors for a network
//-----------------------------------------------------------------------------
uint32 Driver::GetVirtualNeighbors
(
		uint8** o_neighbors
)
{
	int i;
	uint32 numNeighbors = 0;
	if( !m_virtualNeighborsReceived )
	{
		*o_neighbors = NULL;
		return 0;
	}
	for( i = 0; i < 29; i++ )
	{
		for( unsigned char mask = 0x80; mask != 0; mask >>= 1 )
			if( m_virtualNeighbors[i] & mask )
				numNeighbors++;
	}

	// handle the possibility that no neighbors are reported
	if( !numNeighbors )
	{
		*o_neighbors = NULL;
		return 0;
	}

	// create and populate an array with neighbor node ids
	uint8* neighbors = new uint8[numNeighbors];
	uint32 index = 0;
	for( int by=0; by<29; by++ )
	{
		for( int bi=0; bi<8; bi++ )
		{
			if( (m_virtualNeighbors[by] & (0x01<<bi)) )
				neighbors[index++] = ( (by<<3) + bi + 1 );
		}
	}

	*o_neighbors = neighbors;
	return numNeighbors;
}

//-----------------------------------------------------------------------------
// <Driver::RequestVirtualNeighbors>
// Get the virtual neighbour information from the controller
//-----------------------------------------------------------------------------
void Driver::RequestVirtualNeighbors
(
		MsgQueue const _queue
)
{
	Msg* msg = new Msg( "Get Virtual Neighbor List", 0xff, REQUEST, FUNC_ID_ZW_GET_VIRTUAL_NODES, false );
	SendMsg( msg, _queue );
}

//-----------------------------------------------------------------------------
// <Driver::SendVirtualNodeInfo>
// Send node info frame on behalf of a virtual node.
//-----------------------------------------------------------------------------
void Driver::SendVirtualNodeInfo
(
		uint8 const _FromNodeId,
		uint8 const _ToNodeId
)
{
	char str[80];

	snprintf( str, sizeof(str), "Send Virtual Node Info from %d to %d", _FromNodeId, _ToNodeId );
	Msg* msg = new Msg( str, 0xff, REQUEST, FUNC_ID_ZW_SEND_SLAVE_NODE_INFO, true );
	msg->Append( _FromNodeId );		// from the virtual node
	msg->Append( _ToNodeId );		// to the handheld controller
	msg->Append( TRANSMIT_OPTION_ACK );
	SendMsg( msg, MsgQueue_Command );
}

//-----------------------------------------------------------------------------
// <Driver::SendSlaveLearnModeOff>
// Disable Slave Learn Mode.
//-----------------------------------------------------------------------------
void Driver::SendSlaveLearnModeOff
(
)
{
	if( !( IsPrimaryController() || IsInclusionController() ) )
	{
		Msg* msg = new Msg( "Set Slave Learn Mode Off ", 0xff, REQUEST, FUNC_ID_ZW_SET_SLAVE_LEARN_MODE, true );
		msg->Append( 0 );	// filler node id
		msg->Append( SLAVE_LEARN_MODE_DISABLE );
		SendMsg( msg, MsgQueue_Command  );
	}
}

//-----------------------------------------------------------------------------
// <Driver::SaveButtons>
// Save button info into file.
//-----------------------------------------------------------------------------
void Driver::SaveButtons
(
)
{
	char str[16];

	// Create a new XML document to contain the driver configuration
	TiXmlDocument doc;
	TiXmlDeclaration* decl = new TiXmlDeclaration( "1.0", "utf-8", "" );
	TiXmlElement* nodesElement = new TiXmlElement( "Nodes" );
	doc.LinkEndChild( decl );
	doc.LinkEndChild( nodesElement );

	nodesElement->SetAttribute( "xmlns", "http://code.google.com/p/open-zwave/" );

	snprintf( str, sizeof(str), "%d", 1 );
	nodesElement->SetAttribute( "version", str);
	LockGuard LG(m_nodeMutex);
	for( int i = 1; i < 256; i++ )
	{
		if( m_nodes[i] == NULL || m_nodes[i]->m_buttonMap.empty() )
		{
			continue;
		}

		TiXmlElement* nodeElement = new TiXmlElement( "Node" );

		snprintf( str, sizeof(str), "%d", i );
		nodeElement->SetAttribute( "id", str );

		for( map<uint8,uint8>::iterator it = m_nodes[i]->m_buttonMap.begin(); it != m_nodes[i]->m_buttonMap.end(); ++it )
		{
			TiXmlElement* valueElement = new TiXmlElement( "Button" );

			snprintf( str, sizeof(str), "%d", it->first );
			valueElement->SetAttribute( "id", str );

			snprintf( str, sizeof(str), "%d", it->second );
			TiXmlText* textElement = new TiXmlText( str );
			valueElement->LinkEndChild( textElement );

			nodeElement->LinkEndChild( valueElement );
		}

		nodesElement->LinkEndChild( nodeElement );
	}

	string userPath;
	Options::Get()->GetOptionAsString( "UserPath", &userPath );

	string filename =  userPath + "zwbutton.xml";

	doc.SaveFile( filename.c_str() );
}
//-----------------------------------------------------------------------------
// <Driver::ReadButtons>
// Read button info per node from file.
//-----------------------------------------------------------------------------
void Driver::ReadButtons
(
		uint8 const _nodeId
)
{
	int32 intVal;
	int32 nodeId;
	int32 buttonId;
	char const* str;

	// Load the XML document that contains the driver configuration
	string userPath;
	Options::Get()->GetOptionAsString( "UserPath", &userPath );

	string filename =  userPath + "zwbutton.xml";

	TiXmlDocument doc;
	if( !doc.LoadFile( filename.c_str(), TIXML_ENCODING_UTF8 ) )
	{
		Log::Write( LogLevel_Debug, "Driver::ReadButtons - zwbutton.xml file not found.");
		return;
	}

	TiXmlElement const* nodesElement = doc.RootElement();
	str = nodesElement->Value();
	if( str && strcmp( str, "Nodes" ))
	{
		Log::Write( LogLevel_Warning, "WARNING: Driver::ReadButtons - zwbutton.xml is malformed");
		return;
	}

	// Version
	if( TIXML_SUCCESS == nodesElement->QueryIntAttribute( "version", &intVal ) )
	{
		if( (uint32)intVal != 1 )
		{
			Log::Write( LogLevel_Info, "Driver::ReadButtons - %s is from an older version of OpenZWave and cannot be loaded.", "zwbutton.xml" );
			return;
		}
	}
	else
	{
		Log::Write( LogLevel_Warning, "WARNING: Driver::ReadButtons - zwbutton.xml is from an older version of OpenZWave and cannot be loaded." );
		return;
	}

	TiXmlElement const* nodeElement = nodesElement->FirstChildElement();
	while( nodeElement )
	{
		str = nodeElement->Value();
		if( str && !strcmp( str, "Node" ))
		{
			Node* node = NULL;
			if( TIXML_SUCCESS == nodeElement->QueryIntAttribute( "id", &intVal ) )
			{
				if( _nodeId == intVal )
				{
					node = GetNodeUnsafe( intVal );
				}
			}
			if( node != NULL )
			{
				TiXmlElement const* buttonElement = nodeElement->FirstChildElement();
				while( buttonElement )
				{
					str = buttonElement->Value();
					if( str && !strcmp( str, "Button"))
					{
						if (TIXML_SUCCESS != buttonElement->QueryIntAttribute( "id", &buttonId ) )
						{
							Log::Write( LogLevel_Warning, "WARNING: Driver::ReadButtons - cannot find Button Id for node %d", _nodeId );
							return;
						}
						str = buttonElement->GetText();
						if( str )
						{
							char *p;
							nodeId = (int32)strtol( str, &p, 0 );
						}
						else
						{
							Log::Write( LogLevel_Info, "Driver::ReadButtons - missing virtual node value for node %d button id %d", _nodeId, buttonId );
							return;
						}
						node->m_buttonMap[buttonId] = nodeId;
						Notification* notification = new Notification( Notification::Type_CreateButton );
						notification->SetHomeAndNodeIds( m_homeId, nodeId );
						notification->SetButtonId( buttonId );
						QueueNotification( notification );
					}
					buttonElement = buttonElement->NextSiblingElement();
				}
			}
		}
		nodeElement = nodeElement->NextSiblingElement();
	}
}
//-----------------------------------------------------------------------------
// <Driver::HandleSetSlaveLearnModeResponse>
// Process a response from the Z-Wave PC interface
//-----------------------------------------------------------------------------
bool Driver::HandleSetSlaveLearnModeResponse
(
		uint8* _data
)
{
	bool res = true;
	ControllerState state = ControllerState_InProgress;
	uint8 nodeId = GetNodeNumber( m_currentMsg );
	if( _data[2] )
	{
		Log::Write( LogLevel_Info, nodeId, "Received reply to FUNC_ID_ZW_SET_SLAVE_LEARN_MODE - command in progress" );
	}
	else
	{
		// Failed
		Log::Write( LogLevel_Warning, nodeId, "WARNING: Received reply to FUNC_ID_ZW_SET_SLAVE_LEARN_MODE - command failed" );
		state = ControllerState_Failed;
		res = false;
		SendSlaveLearnModeOff();
	}

	UpdateControllerState( state );
	return res;
}

//-----------------------------------------------------------------------------
// <Driver::HandleSetSlaveLearnModeRequest>
// Process a request from the Z-Wave PC interface
//-----------------------------------------------------------------------------
void Driver::HandleSetSlaveLearnModeRequest
(
		uint8* _data
)
{
	ControllerState state = ControllerState_Waiting;
	uint8 nodeId = GetNodeNumber( m_currentMsg );

	if( m_currentControllerCommand == NULL )
	{
		return;
	}

	SendSlaveLearnModeOff();
	switch( _data[3] )
	{
	case SLAVE_ASSIGN_COMPLETE:
	{
		Log::Write( LogLevel_Info, nodeId, "SLAVE_ASSIGN_COMPLETE" );
		if( _data[4] == 0 ) // original node is 0 so adding
		{
			Log::Write( LogLevel_Info, nodeId, "Adding virtual node ID %d", _data[5] );
			Node* node = GetNodeUnsafe( m_currentControllerCommand->m_controllerCommandNode );
			if( node != NULL )
			{
				node->m_buttonMap[m_currentControllerCommand->m_controllerCommandArg] = _data[5];
				SendVirtualNodeInfo( _data[5], m_currentControllerCommand->m_controllerCommandNode );
			}
		}
		else
			if( _data[5] == 0 )
			{
				Log::Write( LogLevel_Info, nodeId, "Removing virtual node ID %d", _data[4] );
			}
		break;
	}
	case SLAVE_ASSIGN_NODEID_DONE:
	{
		Log::Write( LogLevel_Info, nodeId, "SLAVE_ASSIGN_NODEID_DONE" );
		if( _data[4] == 0 ) // original node is 0 so adding
		{
			Log::Write( LogLevel_Info, nodeId, "Adding virtual node ID %d", _data[5] );
			Node* node = GetNodeUnsafe( m_currentControllerCommand->m_controllerCommandNode );
			if( node != NULL )
			{
				node->m_buttonMap[m_currentControllerCommand->m_controllerCommandArg] = _data[5];
				SendVirtualNodeInfo( _data[5], m_currentControllerCommand->m_controllerCommandNode );
			}
		}
		else
			if( _data[5] == 0 )
			{
				Log::Write( LogLevel_Info, nodeId, "Removing virtual node ID %d", _data[4] );
			}
		break;
	}
	case SLAVE_ASSIGN_RANGE_INFO_UPDATE:
	{
		Log::Write( LogLevel_Info, nodeId, "SLAVE_ASSIGN_RANGE_INFO_UPDATE" );
		break;
	}
	}
	m_currentControllerCommand->m_controllerAdded = false;

	UpdateControllerState( state );
}

//-----------------------------------------------------------------------------
// <Driver::HandleSendSlaveNodeInfoResponse>
// Process a response from the Z-Wave PC interface
//-----------------------------------------------------------------------------
bool Driver::HandleSendSlaveNodeInfoResponse
(
		uint8* _data
)
{
	bool res = true;
	ControllerState state = ControllerState_InProgress;
	uint8 nodeId = GetNodeNumber( m_currentMsg );
	if( m_currentControllerCommand == NULL )
	{
		return false;
	}
	if( _data[2] )
	{
		Log::Write( LogLevel_Info, nodeId, "Received reply to FUNC_ID_ZW_SEND_SLAVE_NODE_INFO - command in progress" );
	}
	else
	{
		// Failed
		Log::Write( LogLevel_Info, nodeId, "Received reply to FUNC_ID_ZW_SEND_SLAVE_NODE_INFO - command failed" );
		state = ControllerState_Failed;
		// Undo button map settings
		Node* node = GetNodeUnsafe( m_currentControllerCommand->m_controllerCommandNode );
		if( node != NULL )
		{
			node->m_buttonMap.erase( m_currentControllerCommand->m_controllerCommandArg );
		}
		res = false;
	}

	UpdateControllerState( state );
	return res;
}

//-----------------------------------------------------------------------------
// <Driver::HandleSendSlaveNodeInfoRequest>
// Process a request from the Z-Wave PC interface
//-----------------------------------------------------------------------------
void Driver::HandleSendSlaveNodeInfoRequest
(
		uint8* _data
)
{
	if( m_currentControllerCommand == NULL )
	{
		return;
	}
	if( _data[3] == 0 )	// finish up
	{
		Log::Write( LogLevel_Info, GetNodeNumber( m_currentMsg ), "SEND_SLAVE_NODE_INFO_COMPLETE OK" );
		SaveButtons();
		Notification* notification = new Notification( Notification::Type_CreateButton );
		notification->SetHomeAndNodeIds( m_homeId, m_currentControllerCommand->m_controllerCommandNode );
		notification->SetButtonId( m_currentControllerCommand->m_controllerCommandArg );
		QueueNotification( notification );

		UpdateControllerState( ControllerState_Completed );
		RequestVirtualNeighbors( MsgQueue_Send );
	}
	else			// error. try again
	{
		HandleErrorResponse( _data[3], m_currentControllerCommand->m_controllerCommandNode, "SLAVE_NODE_INFO_COMPLETE" );
		Node* node = GetNodeUnsafe( m_currentControllerCommand->m_controllerCommandNode );
		if( node != NULL)
		{
			SendVirtualNodeInfo( node->m_buttonMap[m_currentControllerCommand->m_controllerCommandArg], m_currentControllerCommand->m_controllerCommandNode );
		}
	}
}

//-----------------------------------------------------------------------------
// <Driver::HandleApplicationSlaveCommandRequest>
// Process a request from the Z-Wave PC interface
//-----------------------------------------------------------------------------
void Driver::HandleApplicationSlaveCommandRequest
(
		uint8* _data
)
{
	Log::Write( LogLevel_Info, GetNodeNumber( m_currentMsg ), "APPLICATION_SLAVE_COMMAND_HANDLER rxStatus %x dest %d source %d len %d", _data[2], _data[3], _data[4], _data[5] );
	Node* node = GetNodeUnsafe( _data[4] );
	if( node != NULL && _data[5] == 3 && _data[6] == 0x20 && _data[7] == 0x01 ) // only support Basic Set for now
	{
		map<uint8,uint8>::iterator it = node->m_buttonMap.begin();
		for( ; it != node->m_buttonMap.end(); ++it )
		{
			if( it->second == _data[3] )
				break;
		}
		if( it != node->m_buttonMap.end() )
		{
			Notification *notification;
			if( _data[8] == 0 )
			{
				notification = new Notification( Notification::Type_ButtonOff );
			}
			else
			{
				notification = new Notification( Notification::Type_ButtonOn );
			}
			notification->SetHomeAndNodeIds( m_homeId, _data[4] );
			notification->SetButtonId( it->first );
			QueueNotification( notification );
		}
	}
}

//-----------------------------------------------------------------------------
// <Driver::NodeFromMessage>
// See if we can get node from incoming message data
//-----------------------------------------------------------------------------
uint8 Driver::NodeFromMessage
(
		uint8 const* buffer
)
{
	uint8 nodeId = 0;

	if( buffer[1] >= 5 )
	{
		switch( buffer[3] )
		{
		case FUNC_ID_APPLICATION_COMMAND_HANDLER:		nodeId = buffer[5];	break;
		case FUNC_ID_ZW_APPLICATION_UPDATE:			nodeId = buffer[5];	break;
		}
	}
	return nodeId;
}
//-----------------------------------------------------------------------------
// <Driver::UpdateNodeRoutes>
// Update a node's routing information
//-----------------------------------------------------------------------------
void Driver::UpdateNodeRoutes
(
		uint8 const _nodeId,
		bool _doUpdate		// = false
)
{
	// Only for routing slaves
	Node* node = GetNodeUnsafe( _nodeId );
	if( node != NULL && node->GetBasic() == 0x04 )
	{
		uint8 numGroups = GetNumGroups( _nodeId );
		uint8 numNodes = 0;
		uint8 nodes[5];
		InstanceAssociation* associations;
		uint8 i;

		// Determine up to 5 destinations

		memset( nodes, 0, sizeof(nodes) );
		for( i = 1; i <= numGroups && numNodes < sizeof(nodes) ; i++ )
		{
			associations = NULL;
			uint32 len = GetAssociations( _nodeId, i, &associations );
			for( uint8 j = 0; j < len; j++ )
			{
				uint8 k;
				/* there is a gcc bug that triggers here: https://gcc.gnu.org/bugzilla/show_bug.cgi?id=59124
				 * see also https://github.com/OpenZWave/open-zwave/issues/586
				 */
				for( k = 0; k < numNodes && k < sizeof(nodes); k++ )
				{
					if( nodes[k] == associations[j].m_nodeId )
					{
						break;
					}
				}
				if( k >= numNodes && numNodes < sizeof(nodes) )	// not in list so add it
				{
					nodes[numNodes++] = associations[j].m_nodeId;
				}
			}
			if( associations != NULL )
			{
				delete [] associations;
			}
		}
		if( _doUpdate || numNodes != node->m_numRouteNodes || memcmp( nodes, node->m_routeNodes, sizeof(node->m_routeNodes) ) != 0 )
		{
			// Figure out what to do if one of these fail.
			BeginControllerCommand( ControllerCommand_DeleteAllReturnRoutes, NULL, NULL, true, _nodeId, 0 );
			for( i = 0; i < numNodes; i++ )
			{
				BeginControllerCommand( ControllerCommand_AssignReturnRoute, NULL, NULL, true, _nodeId, nodes[i] );
			}
			node->m_numRouteNodes = numNodes;
			memcpy( node->m_routeNodes, nodes, sizeof(nodes) );
		}
	}
}

//-----------------------------------------------------------------------------
// <Driver::GetDriverStatistics>
// Return driver statistics
//-----------------------------------------------------------------------------
void Driver::GetDriverStatistics
(
		DriverData* _data
)
{
	_data->m_SOFCnt = m_SOFCnt;
	_data->m_ACKWaiting = m_ACKWaiting;
	_data->m_readAborts = m_readAborts;
	_data->m_badChecksum = m_badChecksum;
	_data->m_readCnt = m_readCnt;
	_data->m_writeCnt = m_writeCnt;
	_data->m_CANCnt = m_CANCnt;
	_data->m_NAKCnt = m_NAKCnt;
	_data->m_ACKCnt = m_ACKCnt;
	_data->m_OOFCnt = m_OOFCnt;
	_data->m_dropped = m_dropped;
	_data->m_retries = m_retries;
	_data->m_callbacks = m_callbacks;
	_data->m_badroutes = m_badroutes;
	_data->m_noack = m_noack;
	_data->m_netbusy = m_netbusy;
	_data->m_notidle = m_notidle;
	_data->m_nondelivery = m_nondelivery;
	_data->m_routedbusy = m_routedbusy;
	_data->m_broadcastReadCnt = m_broadcastReadCnt;
	_data->m_broadcastWriteCnt = m_broadcastWriteCnt;
}

//-----------------------------------------------------------------------------
// <Driver::GetNodeStatistics>
// Return per node statistics
//-----------------------------------------------------------------------------
void Driver::GetNodeStatistics
(
		uint8 const _nodeId,
		Node::NodeData* _data
)
{
	LockGuard LG(m_nodeMutex);
	Node* node = GetNode( _nodeId );
	if( node != NULL )
	{
		node->GetNodeStatistics( _data );
	}
}

//-----------------------------------------------------------------------------
// <Driver::LogDriverStatistics>
// Report driver statistics to the driver's log
//-----------------------------------------------------------------------------
void Driver::LogDriverStatistics
(
)
{
	DriverData data;

	GetDriverStatistics(&data);
	int32 totalElapsed = -m_startTime.TimeRemaining();
	int32 days = totalElapsed / (1000*60*60*24);

	totalElapsed -= days*1000*60*60*24;
	int32 hours = totalElapsed/(1000*60*60);

	totalElapsed -= hours*1000*60*60;
	int32 minutes = totalElapsed/(1000*60);

	Log::Write( LogLevel_Always, "***************************************************************************" );
	Log::Write( LogLevel_Always, "*********************  Cumulative Network Statistics  *********************" );
	Log::Write( LogLevel_Always, "*** General" );
	Log::Write( LogLevel_Always, "Driver run time: . .  . %ld days, %ld hours, %ld minutes", days, hours, minutes);
	Log::Write( LogLevel_Always, "Frames processed: . . . . . . . . . . . . . . . . . . . . %ld", data.m_SOFCnt );
	Log::Write( LogLevel_Always, "Total messages successfully received: . . . . . . . . . . %ld", data.m_readCnt );
	Log::Write( LogLevel_Always, "Total Messages successfully sent: . . . . . . . . . . . . %ld", data.m_writeCnt );
	Log::Write( LogLevel_Always, "ACKs received from controller:  . . . . . . . . . . . . . %ld", data.m_ACKCnt );
	// Consider tracking and adding:
	//		Initialization messages
	//		Ad-hoc command messages
	//		Polling messages
	//		Messages inititated by network
	//		Others?
	Log::Write( LogLevel_Always, "*** Errors" );
	Log::Write( LogLevel_Always, "Unsolicited messages received while waiting for ACK:  . . %ld", data.m_ACKWaiting );
	Log::Write( LogLevel_Always, "Reads aborted due to timeouts:  . . . . . . . . . . . . . %ld", data.m_readAborts );
	Log::Write( LogLevel_Always, "Bad checksum errors:  . . . . . . . . . . . . . . . . . . %ld", data.m_badChecksum );
	Log::Write( LogLevel_Always, "CANs received from controller:  . . . . . . . . . . . . . %ld", data.m_CANCnt );
	Log::Write( LogLevel_Always, "NAKs received from controller:  . . . . . . . . . . . . . %ld", data.m_NAKCnt );
	Log::Write( LogLevel_Always, "Out of frame data flow errors:  . . . . . . . . . . . . . %ld", data.m_OOFCnt );
	Log::Write( LogLevel_Always, "Messages retransmitted: . . . . . . . . . . . . . . . . . %ld", data.m_retries );
	Log::Write( LogLevel_Always, "Messages dropped and not delivered: . . . . . . . . . . . %ld", data.m_dropped );
	Log::Write( LogLevel_Always, "***************************************************************************" );
}

//-----------------------------------------------------------------------------
// <Driver::GetNetworkKey>
// Get the Network Key we will use for Security Command Class
//-----------------------------------------------------------------------------
uint8 *Driver::GetNetworkKey() {
	std::string networkKey;
	std::vector<std::string> elems;
	unsigned int tempkey[16];
	static uint8 keybytes[16] = {0, 0, 0, 0, 0, 0, 0, 0, 0, 0, 0, 0, 0, 0, 0, 0 };
	static bool keySet = false;
	if (keySet == false) {
		Options::Get()->GetOptionAsString("NetworkKey", &networkKey );
		OpenZWave::split(elems, networkKey, ",", true);
		if (elems.size() != 16) {
			Log::Write(LogLevel_Warning, "Invalid Network Key. Does not contain 16 Bytes - Contains %d", elems.size());
			Log::Write(LogLevel_Warning, "Raw Key: %s", networkKey.c_str());
			Log::Write(LogLevel_Warning, "Parsed Key:");
			int i = 0;
			for (std::vector<std::string>::iterator it = elems.begin(); it != elems.end(); it++)
				Log::Write(LogLevel_Warning, "%d) - %s", ++i, (*it).c_str());
			OZW_FATAL_ERROR(OZWException::OZWEXCEPTION_SECURITY_FAILED, "Failed to Read Network Key");
		}
		int i = 0;
		for (std::vector<std::string>::iterator it = elems.begin(); it != elems.end(); it++) {
			if (0 == sscanf(OpenZWave::trim(*it).c_str(), "%x", &tempkey[i])) {
				Log::Write(LogLevel_Warning, "Cannot Convert Network Key Byte %s to Key", (*it).c_str());
				OZW_FATAL_ERROR(OZWException::OZWEXCEPTION_SECURITY_FAILED, "Failed to Convert Network Key");
			} else {
				keybytes[i] = (tempkey[i] & 0xFF);
			}
			i++;
		}
		keySet = true;
	}
	return keybytes;
}

//-----------------------------------------------------------------------------
// <Driver::SendEncryptedMessage>
// Send either a NONCE request, or the actual encrypted message, depending what state the Message Currently is in.
//-----------------------------------------------------------------------------
bool Driver::SendEncryptedMessage() {

	uint8 *buffer = m_currentMsg->GetBuffer();
	uint8 length = m_currentMsg->GetLength();
	m_expectedCallbackId = m_currentMsg->GetCallbackId();
	Log::Write(LogLevel_Info, m_currentMsg->GetTargetNodeId(), "Sending (%s) message (Callback ID=0x%.2x, Expected Reply=0x%.2x) - %s", c_sendQueueNames[m_currentMsgQueueSource], m_expectedCallbackId, m_expectedReply, m_currentMsg->GetAsString().c_str());

	m_controller->Write( buffer, length );
	m_currentMsg->clearNonce();

	return true;
}


bool Driver::SendNonceRequest(string logmsg) {

	uint8 m_buffer[11];

	/* construct a standard NONCE_GET message */
	m_buffer[0] = SOF;
	m_buffer[1] = 9;					// Length of the entire message
	m_buffer[2] = REQUEST;
	m_buffer[3] = FUNC_ID_ZW_SEND_DATA;
	m_buffer[4] = m_currentMsg->GetTargetNodeId();
	m_buffer[5] = 2; 					// Length of the payload
	m_buffer[6] = Security::StaticGetCommandClassId();
	m_buffer[7] = SecurityCmd_NonceGet;
	//m_buffer[8] = TRANSMIT_OPTION_ACK | TRANSMIT_OPTION_AUTO_ROUTE;
	m_buffer[8] = TRANSMIT_OPTION_ACK | TRANSMIT_OPTION_AUTO_ROUTE;
	/* this is the same as the Actual Message */
	//m_buffer[9] = m_expectedCallbackId;
	m_buffer[9] = 2;
	// Calculate the checksum
	m_buffer[10] = 0xff;
	for( uint32 i=1; i<10; ++i )
	{
		m_buffer[10] ^= m_buffer[i];
	}
	Log::Write(LogLevel_Info, m_currentMsg->GetTargetNodeId(), "Sending (%s) message (Callback ID=0x%.2x, Expected Reply=0x%.2x) - Nonce_Get(%s) - %s:", c_sendQueueNames[m_currentMsgQueueSource], m_expectedCallbackId, m_expectedReply, logmsg.c_str(), PktToString(m_buffer, 10).c_str());

	m_controller->Write(m_buffer, 11);

	return true;
}

bool Driver::initNetworkKeys(bool newnode) {

	uint8_t EncryptPassword[16] = {0xAA, 0xAA, 0xAA, 0xAA, 0xAA, 0xAA, 0xAA, 0xAA, 0xAA, 0xAA, 0xAA, 0xAA, 0xAA, 0xAA, 0xAA, 0xAA};
	uint8_t AuthPassword[16] = {0x55, 0x55, 0x55, 0x55, 0x55, 0x55, 0x55, 0x55, 0x55, 0x55, 0x55, 0x55, 0x55, 0x55, 0x55, 0x55};

	uint8_t SecuritySchemes[1][16] = {
			{0x00, 0x00, 0x00, 0x00, 0x00, 0x00, 0x00, 0x00, 0x00, 0x00, 0x00, 0x00, 0x00, 0x00, 0x00, 0x00 }
	};
	this->m_inclusionkeySet = newnode;
	this->AuthKey = new aes_encrypt_ctx;
	this->EncryptKey = new aes_encrypt_ctx;

	Log::Write(LogLevel_Info, GetControllerNodeId(), "Setting Up %s Network Key for Secure Communications", newnode == true ? "Inclusion" : "Provided");

	if (!isNetworkKeySet()) {
		Log::Write(LogLevel_Warning, GetControllerNodeId(), "Failed - Network Key Not Set");
		return false;
	}

	if (aes_init() == EXIT_FAILURE) {
		Log::Write(LogLevel_Warning, GetControllerNodeId(), "Failed to Init AES Engine");
		return false;
	}

	if (aes_encrypt_key128(newnode == false ? this->GetNetworkKey() : SecuritySchemes[0], this->EncryptKey) == EXIT_FAILURE) {
		Log::Write(LogLevel_Warning, GetControllerNodeId(), "Failed to Set Initial Network Key for Encryption");
		return false;
	}

	if (aes_encrypt_key128(newnode == false ? this->GetNetworkKey() : SecuritySchemes[0], this->AuthKey) == EXIT_FAILURE) {
		Log::Write(LogLevel_Warning, GetControllerNodeId(), "Failed to Set Initial Network Key for Authentication");
		return false;
	}

	uint8 tmpEncKey[32];
	uint8 tmpAuthKey[32];
	aes_mode_reset(this->EncryptKey);
	aes_mode_reset(this->AuthKey);

	if (aes_ecb_encrypt(EncryptPassword, tmpEncKey, 16, this->EncryptKey) == EXIT_FAILURE) {
		Log::Write(LogLevel_Warning, GetControllerNodeId(), "Failed to Generate Encrypted Network Key for Encryption");
		return false;
	}
	if (aes_ecb_encrypt(AuthPassword, tmpAuthKey, 16, this->AuthKey) == EXIT_FAILURE) {
		Log::Write(LogLevel_Warning, GetControllerNodeId(), "Failed to Generate Encrypted Network Key for Authentication");
		return false;
	}


	aes_mode_reset(this->EncryptKey);
	aes_mode_reset(this->AuthKey);
	if (aes_encrypt_key128(tmpEncKey, this->EncryptKey) == EXIT_FAILURE) {
		Log::Write(LogLevel_Warning, GetControllerNodeId(), "Failed to set Encrypted Network Key for Encryption");
		return false;
	}
	if (aes_encrypt_key128(tmpAuthKey, this->AuthKey) == EXIT_FAILURE) {
		Log::Write(LogLevel_Warning, GetControllerNodeId(), "Failed to set Encrypted Network Key for Authentication");
		return false;
	}
	aes_mode_reset(this->EncryptKey);
	aes_mode_reset(this->AuthKey);
	return true;
}

void Driver::SendNonceKey(uint8 nodeId, uint8 *nonce) {


	uint8 m_buffer[19];
	/* construct a standard NONCE_GET message */
	m_buffer[0] = SOF;
	m_buffer[1] = 17;					// Length of the entire message
	m_buffer[2] = REQUEST;
	m_buffer[3] = FUNC_ID_ZW_SEND_DATA;
	m_buffer[4] = nodeId;
	m_buffer[5] = 10; 					// Length of the payload
	m_buffer[6] = Security::StaticGetCommandClassId();
	m_buffer[7] = SecurityCmd_NonceReport;
	for (int i = 0; i < 8; ++i) {
		m_buffer[8+i] = nonce[i];
	}
	m_buffer[16] = TRANSMIT_OPTION_ACK | TRANSMIT_OPTION_AUTO_ROUTE;
	/* this is the same as the Actual Message */
	m_buffer[17] = 1;
	// Calculate the checksum
	m_buffer[18] = 0xff;
	for( uint32 i=1; i<18; ++i )
	{
		m_buffer[18] ^= m_buffer[i];
	}
	Log::Write(LogLevel_Info, nodeId, "Sending (%s) message (Callback ID=0x%.2x, Expected Reply=0x%.2x) - Nonce_Report - %s:", c_sendQueueNames[m_currentMsgQueueSource], m_buffer[17], m_expectedReply, PktToString(m_buffer, 19).c_str());

	m_controller->Write(m_buffer, 19);

	m_nonceReportSent = nodeId;
}

aes_encrypt_ctx *Driver::GetAuthKey
(
)
{
	if( m_currentControllerCommand != NULL &&
			m_currentControllerCommand->m_controllerCommand == ControllerCommand_AddDevice &&
			m_currentControllerCommand->m_controllerState == ControllerState_Completed ) {
		/* we are adding a Node, so our AuthKey is different from normal comms */
		initNetworkKeys(true);
	} else if (m_inclusionkeySet) {
		initNetworkKeys(false);
	}
	return this->AuthKey;
};
aes_encrypt_ctx *Driver::GetEncKey
(
)
{
	if( m_currentControllerCommand != NULL &&
			m_currentControllerCommand->m_controllerCommand == ControllerCommand_AddDevice &&
			m_currentControllerCommand->m_controllerState == ControllerState_Completed ) {
		/* we are adding a Node, so our EncryptKey is different from normal comms */
		initNetworkKeys(true);
	} else if (m_inclusionkeySet) {
		initNetworkKeys(false);
	}

	return this->EncryptKey;
};

bool Driver::isNetworkKeySet() {
	std::string networkKey;
	if (!Options::Get()->GetOptionAsString("NetworkKey", &networkKey )) {
		return false;
	} else {
		return networkKey.length() <= 0 ? false : true;
	}
}

bool Driver::CheckNodeConfigRevision
(
		Node *node
)
{
	DNSLookup *lu = new DNSLookup;
	lu->NodeID = node->GetNodeId();
	/* make up a string of what we want to look up */
	std::stringstream ss;
	ss << std::hex << std::setw(4) << std::setfill('0') << node->GetProductId() << ".";
	ss << std::hex << std::setw(4) << std::setfill('0') << node->GetProductType() << ".";
	ss << std::hex << std::setw(4) << std::setfill('0') << node->GetManufacturerId() << ".db.openzwave.com";

	lu->lookup = ss.str();
	lu->type = DNS_Lookup_ConfigRevision;
	return m_dns->sendRequest(lu);
}

bool Driver::CheckMFSConfigRevision
(
)
{
	DNSLookup *lu = new DNSLookup;
	lu->NodeID = 0;
	lu->lookup = "mfs.db.openzwave.com";
	lu->type = DNS_Lookup_ConfigRevision;
	return m_dns->sendRequest(lu);
}


void Driver::processConfigRevision
(
		DNSLookup *result
)
{
	if (result->status == DNSError_None) {
		if (result->type == DNS_Lookup_ConfigRevision) {
			if (result->NodeID > 0) {
				LockGuard LG(m_nodeMutex);
				Node *node = this->GetNode(result->NodeID);
				if (!node) {
					Log::Write(LogLevel_Warning, result->NodeID, "Node disappeared when processing Config Revision");
					return;
				}
				node->setLatestConfigRevision((unsigned long)atol(result->result.c_str()));
				if (node->getFileConfigRevision() < node->getLatestConfigRevision()) {
					Log::Write(LogLevel_Warning, node->GetNodeId(), "Config File for Device \"%s\" is out of date", node->GetProductName().c_str());
					Notification* notification = new Notification( Notification::Type_UserAlerts );
					notification->SetHomeAndNodeIds( m_homeId, node->GetNodeId() );
					notification->SetUserAlertNofification(Notification::Alert_ConfigOutOfDate);
					QueueNotification( notification );

					bool update = false;
				    Options::Get()->GetOptionAsBool("AutoUpdateConfigFile", &update);

					if (update)
						m_mfs->updateConfigFile(this, node);

				}
			} else if (result->NodeID == 0) {
				/* manufacturer_specific */
				m_mfs->setLatestRevision(atol(result->result.c_str()));
				if (m_mfs->getRevision() < atol(result->result.c_str())) {
					Log::Write(LogLevel_Warning, "Config Revision of ManufacturerSpecific Database is out of date");
					Notification* notification = new Notification( Notification::Type_UserAlerts );
					notification->SetUserAlertNofification(Notification::Alert_MFSOutOfDate);
					QueueNotification( notification );

					bool update = false;
				    Options::Get()->GetOptionAsBool("AutoUpdateConfigFile", &update);

				    if (update) {
				    	m_mfs->updateMFSConfigFile(this);
					} else {
						m_mfs->checkInitialized();
					}
				} else {
					/* its upto date - Check to make sure we have all the config files */
					m_mfs->checkConfigFiles(this);
				}
			}
			return;
		}
	} else if (result->status == DNSError_NotFound) {
		Log::Write(LogLevel_Info, "Not Found for Device record %s", result->lookup.c_str());
		Notification* notification = new Notification( Notification::Type_UserAlerts );
		notification->SetUserAlertNofification(Notification::Alert_DNSError);
		QueueNotification( notification );
	} else if (result->status == DNSError_DomainError) {
		Log::Write(LogLevel_Warning, "Domain Error Looking up record %s", result->lookup.c_str());
		Notification* notification = new Notification( Notification::Type_UserAlerts );
		notification->SetUserAlertNofification(Notification::Alert_DNSError);
		QueueNotification( notification );
	} else if (result->status == DNSError_InternalError) {
		Log::Write(LogLevel_Warning, "Internal DNS Error looking up record %s", result->lookup.c_str());
		Notification* notification = new Notification( Notification::Type_UserAlerts );
		notification->SetUserAlertNofification(Notification::Alert_DNSError);
		QueueNotification( notification );
	}
	m_mfs->checkInitialized();
}


bool Driver::setHttpClient
(
		i_HttpClient *client
)
{
	if (m_httpClient)
		delete m_httpClient;
	m_httpClient = client;
	return true;
}


bool Driver::startConfigDownload
(
		uint16 _manufacturerId,
		uint16 _productType,
		uint16 _productId,
		string configfile,
		uint8 node
)
{
	HttpDownload *download = new HttpDownload();
	std::stringstream ss;
	ss << std::hex << std::setw(4) << std::setfill('0') << _productId << ".";
	ss << std::hex << std::setw(4) << std::setfill('0') << _productType << ".";
	ss << std::hex << std::setw(4) << std::setfill('0') << _manufacturerId << ".xml";
	download->url = "http://download.db.openzwave.com/" + ss.str();
	download->filename = configfile;
	download->operation = HttpDownload::Config;
	download->node = node;
	Log::Write(LogLevel_Info, "Queuing download for %s (Node %d)", download->url.c_str(), download->node);

	return m_httpClient->StartDownload(download);
}

bool Driver::startMFSDownload
(
		string configfile
)
{
	HttpDownload *download = new HttpDownload();
	download->url = "http://download.db.openzwave.com/mfs.xml";
	download->filename = configfile;
	download->operation = HttpDownload::MFSConfig;
	download->node = 0;
	Log::Write(LogLevel_Info, "Queuing download for %s", download->url.c_str());

	return m_httpClient->StartDownload(download);
}

bool Driver::refreshNodeConfig
(
		uint8 _nodeId
)
{
	LockGuard LG(m_nodeMutex);
	string action;
	Options::Get()->GetOptionAsString("ReloadAfterUpdate",&action);
	if (ToUpper(action) == "NEVER") {
		Notification* notification = new Notification( Notification::Type_UserAlerts );
		notification->SetUserAlertNofification(Notification::Alert_NodeReloadReqired);
		QueueNotification( notification );
		return true;
	} else if (ToUpper(action) == "IMMEDIATE") {
		Log::Write(LogLevel_Info, _nodeId, "Refreshing Node Info after new Config File loaded");
		/* this will reload the Node, ignoring any cache that exists etc */
		InitNode(_nodeId);
		return true;
	} else if (ToUpper(action) == "AWAKE") {
		Node *node = GetNode(_nodeId);
		if( !node->IsListeningDevice() )
		{
			if( WakeUp* wakeUp = static_cast<WakeUp*>( node->GetCommandClass( WakeUp::StaticGetCommandClassId() ) ) )
			{
				if( !wakeUp->IsAwake() )
				{
					/* Node is Asleep. Queue it for WakeUp */
					MsgQueueItem item;
					item.m_command = MsgQueueCmd_ReloadNode;
					item.m_nodeId = _nodeId;
					wakeUp->QueueMsg( item );

				} else {
					/* Node is Awake. Reload it */
					Log::Write(LogLevel_Info, _nodeId, "Refreshing Node Info after new Config File loaded");
					ReloadNode(_nodeId);
					return true;
				}
			}
		}
	}
	return false;
}

//-----------------------------------------------------------------------------
// <Driver::SendQueryStageComplete>
// Queue an item on the query queue that indicates a stage is complete
//-----------------------------------------------------------------------------
void Driver::ReloadNode
(
		uint8 const _nodeId
)
{
	MsgQueueItem item;
	item.m_command = MsgQueueCmd_ReloadNode;
	item.m_nodeId = _nodeId;

	LockGuard LG(m_nodeMutex);
	Log::Write( LogLevel_Detail, _nodeId, "Queuing (%s) Node Reload", c_sendQueueNames[MsgQueue_Command]);
	m_sendMutex->Lock();
	m_msgQueue[MsgQueue_Command].push_back( item );
	m_queueEvent[MsgQueue_Command]->Set();
	m_sendMutex->Unlock();
}



void Driver::processDownload
(
		HttpDownload *download
)
{
	if (download->transferStatus == HttpDownload::Ok) {
		Log::Write(LogLevel_Info, "Download Finished: %s (Node: %d)", download->filename.c_str(), download->node);
		if (download->operation == HttpDownload::Config) {
			m_mfs->configDownloaded(this, download->filename, download->node);
		} else if (download->operation == HttpDownload::MFSConfig) {
			m_mfs->mfsConfigDownloaded(this, download->filename);
		}
	} else {
		Log::Write(LogLevel_Warning, "Download of %s Failed (Node: %d)", download->url.c_str(), download->node);
		if (download->operation == HttpDownload::Config) {
			m_mfs->configDownloaded(this, download->filename, download->node, false);
		} else if (download->operation == HttpDownload::MFSConfig) {
			m_mfs->mfsConfigDownloaded(this, download->filename, false);
		}
		Notification* notification = new Notification( Notification::Type_UserAlerts );
		notification->SetUserAlertNofification(Notification::Alert_ConfigFileDownloadFailed);
		QueueNotification( notification );
	}

}

bool Driver::downloadConfigRevision
(
		Node *node
)
{
	/* only download if the revision is 1 or higher. Revision 0's are for local testing only */
	if (node->getFileConfigRevision() <= 0) {
		Log::Write(LogLevel_Warning, node->GetNodeId(), "Config File Revision is 0. Not Updating");
		Notification* notification = new Notification( Notification::Type_UserAlerts );
		notification->SetUserAlertNofification(Notification::Alert_ConfigFileDownloadFailed);
		QueueNotification( notification );
		return false;
	}
	if (node->getFileConfigRevision() >= node->getLatestConfigRevision()) {
		Log::Write(LogLevel_Warning, node->GetNodeId(), "Config File Revision %d is equal to or greater than current revision %d", node->getFileConfigRevision(), node->getLatestConfigRevision());
		Notification* notification = new Notification( Notification::Type_UserAlerts );
		notification->SetUserAlertNofification(Notification::Alert_ConfigFileDownloadFailed);
		QueueNotification( notification );
		return false;
	} else {
		m_mfs->updateConfigFile(this, node);
		return true;
	}
}
bool Driver::downloadMFSRevision
(
)
{
	if (m_mfs->getRevision() <= 0) {
		Log::Write(LogLevel_Warning, "ManufacturerSpecific Revision is 0. Not Updating");
		Notification* notification = new Notification( Notification::Type_UserAlerts );
		notification->SetUserAlertNofification(Notification::Alert_ConfigFileDownloadFailed);
		QueueNotification( notification );
		return false;
	}
	if (m_mfs->getRevision() >= m_mfs->getLatestRevision()) {
		Log::Write(LogLevel_Warning, "ManufacturerSpecific Revision %d is equal to or greater than current revision %d", m_mfs->getRevision(), m_mfs->getLatestRevision());
		Notification* notification = new Notification( Notification::Type_UserAlerts );
		notification->SetUserAlertNofification(Notification::Alert_ConfigFileDownloadFailed);
		QueueNotification( notification );
		return false;
	}
	m_mfs->updateMFSConfigFile(this);
	return true;
}

void Driver::SubmitEventMsg(EventMsg *event) {
	LockGuard LG(m_eventMutex);
	m_eventQueueMsg.push_back(event);
	m_queueMsgEvent->Set();
}


void Driver::ProcessEventMsg
(
)
{
	EventMsg *event;
	{
		LockGuard LG(m_eventMutex);
		event = m_eventQueueMsg.front();
		m_eventQueueMsg.pop_front();
		if (m_eventQueueMsg.empty())
			m_queueMsgEvent->Reset();
	}
	switch (event->type) {
	case EventMsg::Event_DNS:
		processConfigRevision(event->event.lookup);
		delete event->event.lookup;
		break;
	case EventMsg::Event_Http:
		processDownload(event->event.httpdownload);
		delete event->event.httpdownload;
		break;
	}
	delete event;
}

//-----------------------------------------------------------------------------
// <Manager::GetNodeStatistics>
// Retrieve driver based counters.
//-----------------------------------------------------------------------------
string Driver::GetMetaData
(
		uint8 const _nodeId,
		Node::MetaDataFields _metadata
)
{
	LockGuard LG(m_nodeMutex);
	Node* node = GetNode( _nodeId );
	if( node != NULL )
	{
		return node->GetMetaData( _metadata );
	}
	return "";
}

ManufacturerSpecificDB *Driver::GetManufacturerSpecificDB
(
)
{
	return this->m_mfs;
}
<|MERGE_RESOLUTION|>--- conflicted
+++ resolved
@@ -250,15 +250,7 @@
 
 	m_mfs = ManufacturerSpecificDB::Create();
 
-<<<<<<< HEAD
-    bool update = false;
-    Options::Get()->GetOptionAsBool("AutoUpdateConfigFile", &update);
 	CheckMFSConfigRevision();
-=======
-	bool update = false;
-	Options::Get()->GetOptionAsBool("AutoUpdateConfigFile", &update);
-	CheckMFSConfigRevision(update);
->>>>>>> ba6106b5
 
 }
 
